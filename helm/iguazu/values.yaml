# Default values for iguazu.
# This is a YAML-formatted file.
# Declare variables to be passed into your templates.

iguazu:
  # Use these as the default repository and tag
  repository: eu.gcr.io/quetzal-omind/iguazu/iguazu
<<<<<<< HEAD
  tag: 0.3.0-dev-raph-007
=======
  tag: 0.3.0-dev-raph-008
>>>>>>> 88598727
  pullPolicy: Always


defaultJob:
  # All of these entries can be overriden by a particular job
  failedJobsHistoryLimit: 1
  successfulJobsHistoryLimit: 3
  startingDeadlineSeconds: 15
  restartPolicy: Never
  concurrencyPolicy: Forbid   # Only once at a time!
  suspend: true              # Put this on true to suspend tasks
  env:
    - name: PYTHONUNBUFFERED
      value: "1"
    - name: QUETZAL_URL
      value: "https://dev.omind.quetz.al/api/v1" # "https://quetzal.omind.me/api/v1"
    - name: QUETZAL_INSECURE
      value: "0"
    - name: IGUAZU_WORKSPACE
      value: "iguazu-vr-v1"
  envFromSecret:
    - name: QUETZAL_API_KEY
      key: api_key
    - name: SLACK_WEBHOOK_URL
      key: slack_url
  resources:
    limits:
      cpu: 50m
      memory: 256Mi
    requests:
      cpu: 50m
      memory: 256Mi
  tolerations: []
  nodeSelector: {}
  affinity: {}

jobs:
  # Define one entry per cron job.
  # required entries are:
  # name:     identifier for the job
  # args:     the command line that defines the job
  # schedule: when to run the job
  #
  # All other entries are optional and default to the defaultJob configuration
  #
  # The schedule is defined in cron format. Here is a cheatsheet:
  #  ┌───────────────────── minute (0 - 59)
  #  │ ┌─────────────────── hour (0 - 23)
  #  │ │ ┌───────────────── day of the month (1 - 31)
  #  │ │ │ ┌─────────────── month (1 - 12)
  #  │ │ │ │ ┌───────────── day of the week (0 - 6) (Sunday to Saturday;
  #  │ │ │ │ │                                   7 is also Sunday on some systems)
  # "* * * * *"
  #
  # Example: "1 0 * * *" is every day at one minute past midnight
  #          "*/5 * * * *" is every five minutes
  #          "45 23 * * 6" is every saturday at 23:45
  #
  ##############################################################################
  - name: debug-sleep
    schedule: "0 21 * * *"      # In human: every day at exactly 9 pm
    # suspend: false            # Put this on true to suspend this task
    args: ["sleep",
      # General iguazu options
           "3600",
    ]
  # VR protocol standardization
  - name: standardize-vr
    # imageRepository: ...      # Use to override the default on iguazu.repository
    # imageTag: ...             # Use to override the default on iguazu.tag
    # imagePullPolicy: ..       # Use to override the default on iguazu.pullPolicy
    schedule: "0 21 * * *"      # In human: every day at exactly 9 pm
    # suspend: false            # Put this on true to suspend this task
    args: ["iguazu",
           # General iguazu options
           "--log-level", "DEBUG",
           # Action
           "flows", "run",
           # Action options
           "--executor-type", "dask",
           "--executor-address", "dask-scheduler:8786",
           "--allow-flow-failure",
           "--temp-url", "quetzal://$(IGUAZU_WORKSPACE)/temp_standard",
           "--output-url", "quetzal://$(IGUAZU_WORKSPACE)/standard",
           # Flow name
           "standardize_vr",
           # Flow options
           "--data-source", "quetzal",
           "--workspace-name", "$(IGUAZU_WORKSPACE)",
           "--limit", "50", "--shuffle",
    ]
  ##############################################################################
  # Galvanic features
  - name: galvanic-features
    # imageRepository: ...      # Use to override the default on iguazu.repository
    # imageTag: ...             # Use to override the default on iguazu.tag
    # imagePullPolicy: ..       # Use to override the default on iguazu.pullPolicy
    schedule: "0 1 * * *"       # In human: every day at exactly 1 am
    # suspend: false            # Put this on true to suspend this task
    args: ["iguazu",
           # General iguazu options
           "--log-level", "DEBUG",
           # Action
           "flows", "run",
           # Action options
           "--executor-type", "dask",
           "--executor-address", "dask-scheduler:8786",
           "--allow-flow-failure",
           "--temp-url", "quetzal://$(IGUAZU_WORKSPACE)/temp_galvanic",
           "--output-url", "quetzal://$(IGUAZU_WORKSPACE)/galvanic",
           # Flow name
           "features_galvanic",
           # Flow options
           "--data-source", "quetzal",
           "--workspace-name", "$(IGUAZU_WORKSPACE)",
           #"--limit", "100", "--shuffle",
           ]
  ##############################################################################
  # Galvanic summary
  - name: galvanic-summary
    # imageRepository: ...      # Use to override the default on iguazu.repository
    # imageTag: ...             # Use to override the default on iguazu.tag
    # imagePullPolicy: ..       # Use to override the default on iguazu.pullPolicy
    schedule: "0 13 * * *"      # In human: every day at exactly 1 pm
    # suspend: false            # Put this on true to suspend this task
    args: ["iguazu",
           # General iguazu options
           "--log-level", "DEBUG",
           # Action
           "flows", "run",
           # Action options
           "--executor-type", "dask",
           "--executor-address", "dask-scheduler:8786",
           "--allow-flow-failure",
           "--temp-url", "quetzal://$(IGUAZU_WORKSPACE)/temp_galvanic",
           "--output-url", "quetzal://$(IGUAZU_WORKSPACE)/galvanic",
           # Flow name
           "summarize_galvanic",
           # Flow options
           "--data-source", "quetzal",
           "--workspace-name", "$(IGUAZU_WORKSPACE)",
           ]
  ##############################################################################
  # Cardiac features
  - name: cardiac-features
    # imageRepository: ...      # Use to override the default on iguazu.repository
    # imageTag: ...             # Use to override the default on iguazu.tag
    # imagePullPolicy: ..       # Use to override the default on iguazu.pullPolicy
    schedule: "0 2 * * *"       # In human: every day at exactly 2 am
    # suspend: false            # Put this on true to suspend this task
    args: ["iguazu",
           # General iguazu options
           "--log-level", "DEBUG",
           # Action
           "flows", "run",
           # Action options
           "--executor-type", "dask",
           "--executor-address", "dask-scheduler:8786",
           "--allow-flow-failure",
           "--temp-url", "quetzal://$(IGUAZU_WORKSPACE)/temp_cardiac",
           "--output-url", "quetzal://$(IGUAZU_WORKSPACE)/cardiac",
           # Flow name
           "features_cardiac",
           # Flow options
           "--data-source", "quetzal",
           "--workspace-name", "$(IGUAZU_WORKSPACE)",
           #"--limit", "100", "--shuffle",
           ]
  ##############################################################################
  # Cardiac summary
  - name: cardiac-summary
    # imageRepository: ...      # Use to override the default on iguazu.repository
    # imageTag: ...             # Use to override the default on iguazu.tag
    # imagePullPolicy: ..       # Use to override the default on iguazu.pullPolicy
    schedule: "0 14 * * *"      # In human: every day at exactly 2 pm
    # suspend: false            # Put this on true to suspend this task
    args: ["iguazu",
           # General iguazu options
           "--log-level", "DEBUG",
           # Action
           "flows", "run",
           # Action options
           "--executor-type", "dask",
           "--executor-address", "dask-scheduler:8786",
           "--allow-flow-failure",
           "--temp-url", "quetzal://$(IGUAZU_WORKSPACE)/temp_cardiac",
           "--output-url", "quetzal://$(IGUAZU_WORKSPACE)/cardiac",
           # Flow name
           "summarize_cardiac",
           # Flow options
           "--data-source", "quetzal",
           "--workspace-name", "$(IGUAZU_WORKSPACE)",
           ]
  ##############################################################################
  # Behavioral features
  - name: behavior-features
    # imageRepository: ...      # Use to override the default on iguazu.repository
    # imageTag: ...             # Use to override the default on iguazu.tag
    # imagePullPolicy: ..       # Use to override the default on iguazu.pullPolicy
    schedule: "0 2 * * *"       # In human: every day at exactly 2 am
    # suspend: false            # Put this on true to suspend this task
    args: ["iguazu",
           # General iguazu options
           "--log-level", "DEBUG",
           # Action
           "flows", "run",
           # Action options
           "--executor-type", "dask",
           "--executor-address", "dask-scheduler:8786",
           "--allow-flow-failure",
           "--temp-url", "quetzal://$(IGUAZU_WORKSPACE)/temp_behavior",
           "--output-url", "quetzal://$(IGUAZU_WORKSPACE)/behavior",
           # Flow name
           "features_behavior",
           # Flow options
           "--data-source", "quetzal",
           "--workspace-name", "$(IGUAZU_WORKSPACE)",
           #"--limit", "100", "--shuffle",
           ]
  ##############################################################################
  # Behavioral summary
  - name: behavior-summary
    # imageRepository: ...      # Use to override the default on iguazu.repository
    # imageTag: ...             # Use to override the default on iguazu.tag
    # imagePullPolicy: ..       # Use to override the default on iguazu.pullPolicy
    schedule: "0 14 * * *"      # In human: every day at exactly 2 pm
    # suspend: false            # Put this on true to suspend this task
    args: ["iguazu",
           # General iguazu options
           "--log-level", "DEBUG",
           # Action
           "flows", "run",
           # Action options
           "--executor-type", "dask",
           "--executor-address", "dask-scheduler:8786",
           "--allow-flow-failure",
           "--temp-url", "quetzal://$(IGUAZU_WORKSPACE)/temp_behavior",
           "--output-url", "quetzal://$(IGUAZU_WORKSPACE)/behavior",
           # Flow name
           "summarize_behavior",
           # Flow options
           "--data-source", "quetzal",
           "--workspace-name", "$(IGUAZU_WORKSPACE)",
           ]
  ##############################################################################
  # Respiration features
  - name: respiration-features
    # imageRepository: ...      # Use to override the default on iguazu.repository
    # imageTag: ...             # Use to override the default on iguazu.tag
    # imagePullPolicy: ..       # Use to override the default on iguazu.pullPolicy
    schedule: "0 2 * * *"       # In human: every day at exactly 2 am
    # suspend: false            # Put this on true to suspend this task
    args: ["iguazu",
      # General iguazu options
           "--log-level", "DEBUG",
      # Action
           "flows", "run",
      # Action options
           "--executor-type", "dask",
           "--executor-address", "dask-scheduler:8786",
           "--allow-flow-failure",
           "--temp-url", "quetzal://$(IGUAZU_WORKSPACE)/temp_respiration",
           "--output-url", "quetzal://$(IGUAZU_WORKSPACE)/respiration",
      # Flow name
           "features_respiration",
      # Flow options
           "--data-source", "quetzal",
           "--workspace-name", "$(IGUAZU_WORKSPACE)",
      #"--limit", "100", "--shuffle",
    ]
  ##############################################################################
  # Respiration summary
  - name: respiration-summary
    # imageRepository: ...      # Use to override the default on iguazu.repository
    # imageTag: ...             # Use to override the default on iguazu.tag
    # imagePullPolicy: ..       # Use to override the default on iguazu.pullPolicy
    schedule: "0 14 * * *"      # In human: every day at exactly 2 pm
    # suspend: false            # Put this on true to suspend this task
    args: ["iguazu",
      # General iguazu options
           "--log-level", "DEBUG",
      # Action
           "flows", "run",
      # Action options
           "--executor-type", "dask",
           "--executor-address", "dask-scheduler:8786",
           "--allow-flow-failure",
           "--temp-url", "quetzal://$(IGUAZU_WORKSPACE)/temp_respiration",
           "--output-url", "quetzal://$(IGUAZU_WORKSPACE)/respiration",
      # Flow name
           "summarize_respiration",
      # Flow options
           "--data-source", "quetzal",
           "--workspace-name", "$(IGUAZU_WORKSPACE)",
    ]
dask_scheduler:
  name: dask-scheduler
  image:
    # repository: ... # use to override the default on iguazu.repository
    # tag: ...        # use to override the default on iguazu.tag
    pullPolicy: Always
  replicas: 1
  serviceType: ClusterIP  # Change to LoadBalancer if you want to access from outside (this is dangerous!)
  servicePort: 8786
  env:
    - name: PYTHONUNBUFFERED
      value: "1"
  resources: {}
    # limits:
    #   cpu: 1.8
    #   memory: 6G
    # requests:
    #   cpu: 1.8
    #   memory: 6G
  tolerations: []
  nodeSelector: {}
  affinity: {}

dask_worker:
  name: dask-worker
  image:
    # repository: ... # use to override the default on iguazu.repository
    # tag: ...        # use to override the default on iguazu.tag
    pullPolicy: Always
  replicas: 1         # Number of MINIMUM dask-workers
  maxReplicas: 4      # Number of MAXIMUM dask-workers
  targetCPU: 10       # How much the Horizontal scaler will target as CPU usage.
                      # When the average CPU is over this value, new workers will be creatd.
                      # Set to a low value (10) to use as much resources as possible.
  default_resources:  # overwritten by resource limits if they exist
    cpu: 1
    memory: "2GiB"
  env:
    - name: PYTHONUNBUFFERED
      value: "1"
  resources:
     limits:
       cpu: 1     # note: use integer (round values) here
       memory: 4G
     requests:
       cpu: 1
       memory: 4G
  tolerations: []
  nodeSelector: {}
  affinity: {}

quetzal:
  # Set these values with the URL, username and password used
  url: https://quetzal.omind.me/api/v1
  username: iguazu
  password:
  insecure: "0"

slack:
  url: "https://hooks.slack.com/services/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"<|MERGE_RESOLUTION|>--- conflicted
+++ resolved
@@ -5,11 +5,7 @@
 iguazu:
   # Use these as the default repository and tag
   repository: eu.gcr.io/quetzal-omind/iguazu/iguazu
-<<<<<<< HEAD
   tag: 0.3.0-dev-raph-007
-=======
-  tag: 0.3.0-dev-raph-008
->>>>>>> 88598727
   pullPolicy: Always
 
 
@@ -35,6 +31,8 @@
       key: api_key
     - name: SLACK_WEBHOOK_URL
       key: slack_url
+
+
   resources:
     limits:
       cpu: 50m
@@ -118,8 +116,6 @@
            "--executor-type", "dask",
            "--executor-address", "dask-scheduler:8786",
            "--allow-flow-failure",
-           "--temp-url", "quetzal://$(IGUAZU_WORKSPACE)/temp_galvanic",
-           "--output-url", "quetzal://$(IGUAZU_WORKSPACE)/galvanic",
            # Flow name
            "features_galvanic",
            # Flow options
@@ -144,8 +140,6 @@
            "--executor-type", "dask",
            "--executor-address", "dask-scheduler:8786",
            "--allow-flow-failure",
-           "--temp-url", "quetzal://$(IGUAZU_WORKSPACE)/temp_galvanic",
-           "--output-url", "quetzal://$(IGUAZU_WORKSPACE)/galvanic",
            # Flow name
            "summarize_galvanic",
            # Flow options
