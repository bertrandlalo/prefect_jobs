apiVersion: v1
name: iguazu
version: 0.1.2          # Chart version
<<<<<<< HEAD
appVersion: 0.3.0-dev-raph-007  # Iguazu app version
=======
appVersion: 0.3.0-dev-raph-009  # Iguazu app version
>>>>>>> 06cd03aa
description: A Helm chart for an Iguazu cluster
# home: https://our-site.omind.me
maintainers:
  - name: David Ojeda
    email: david@omind.me
  - name: Raphaëlle Betrand-Lalo
    email: raphaelle@omind.me<|MERGE_RESOLUTION|>--- conflicted
+++ resolved
@@ -1,11 +1,7 @@
 apiVersion: v1
 name: iguazu
 version: 0.1.2          # Chart version
-<<<<<<< HEAD
-appVersion: 0.3.0-dev-raph-007  # Iguazu app version
-=======
-appVersion: 0.3.0-dev-raph-009  # Iguazu app version
->>>>>>> 06cd03aa
+appVersion: 0.3.0-dev-raph-005  # Iguazu app version
 description: A Helm chart for an Iguazu cluster
 # home: https://our-site.omind.me
 maintainers:
