name: iguazu-env
channels:
  - defaults
  - conda-forge
dependencies:
  # Python dependencies
  - python>=3.7
  - jupyter
  - matplotlib
  - numpy
  - scipy
  - pandas
  - pytables
  - tzlocal
  - simplegeneric
  - Click
  - prefect
  - pip
  - pip:
    - graphviz
<<<<<<< HEAD
    - git+https://github.com/quetz-al/quetzal-client.git@268b5f9#egg=quetzal-client
#    - git+https://github.com/OpenMindInnovation/datascience_utils
=======
    - git+https://github.com/quetz-al/quetzal-client.git@7872401#egg=quetzal-client
#    - git+https://github.com/OpenMindInnovation/datascience_utils
>>>>>>> f9640684
<|MERGE_RESOLUTION|>--- conflicted
+++ resolved
@@ -18,10 +18,5 @@
   - pip
   - pip:
     - graphviz
-<<<<<<< HEAD
     - git+https://github.com/quetz-al/quetzal-client.git@268b5f9#egg=quetzal-client
-#    - git+https://github.com/OpenMindInnovation/datascience_utils
-=======
-    - git+https://github.com/quetz-al/quetzal-client.git@7872401#egg=quetzal-client
-#    - git+https://github.com/OpenMindInnovation/datascience_utils
->>>>>>> f9640684
+#    - git+https://github.com/OpenMindInnovation/datascience_utils