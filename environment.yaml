name: iguazu-env
channels:
  - defaults
  - omind
  - conda-forge
dependencies:
  # Python dependencies
  - python>=3.7
  - bokeh>=1.3,<2.0
  - colorlog>=4.0,<5.0
  - click>=7.0,<8.0
  - docker-py>=4.0,<5.0
  - numpy>=1.16,<2.0
  - mne>=0.19.2,<0.20
  - pandas>=0.25.0,<0.26.0
  - psutil>=5.6.3,<5.7
  - scikit-learn>=0.21.2,<0.22.0
  - scipy>=1.3,<2.0
  - simplegeneric>=0.8.1,<0.9.0
  - scikit-learn>=0.21.2,<0.22.0
  - statsmodels>=0.10.1,<0.11
  - pytables>=3.5,<4.0
  - tzlocal>=2.0,<3.0
<<<<<<< HEAD
  # Requirements for plot-related tasks
  - Jinja2>=2.10.1,<2.11
  - plotly>=4.1.1,<4.2
  - matplotlib>=3.1.1,<3.2
  # Test requirements: these are not dependencies (they don't go on the setup.py)
  - pytest>=5.1.2,<5.2
  - pytest-mock>=1.10.4,<1.11
  - coverage>=4.5.3,<4.6
  - pytest-cov>=2.7.1,<2.8
=======
  - dsu>=0.3.0,<0.4
  # Note on pyyaml: it is important to avoid pyyaml version 5.2, because it is
  # incompatible with a conda + pip package mix: dsu, and possibly other conda
  # packages require pyyaml, and at the same time prefect and quetzal-client
  # (which are pip packages) require pyyaml too. They way pyyaml is distributed
  # makes it fail when pip and conda are mixed. This does not happen on previous
  # versions of pyyaml.
  - pyyaml>=5.1.2,<5.2
>>>>>>> 2ab7ca89
  - pip
  - pip:
    - graphviz>=0.11.1,<0.12.0
    - prefect>=0.6.1,<0.6.2
<<<<<<< HEAD
    - pendulum>=2.0.5,<2.1
    - pyentrp>=0.5.0,<0.6
    - nolds>=0.5.2,<0.6
    - quetzal-client>=0.5.0,<0.6
    - git+https://github.com/OpenMindInnovation/datascience_utils@v0.3.0#egg=dsu
=======
    - quetzal-client>=0.5.0,<0.6
>>>>>>> 2ab7ca89
<|MERGE_RESOLUTION|>--- conflicted
+++ resolved
@@ -21,18 +21,11 @@
   - statsmodels>=0.10.1,<0.11
   - pytables>=3.5,<4.0
   - tzlocal>=2.0,<3.0
-<<<<<<< HEAD
+  - dsu>=0.3.0,<0.4
   # Requirements for plot-related tasks
   - Jinja2>=2.10.1,<2.11
   - plotly>=4.1.1,<4.2
   - matplotlib>=3.1.1,<3.2
-  # Test requirements: these are not dependencies (they don't go on the setup.py)
-  - pytest>=5.1.2,<5.2
-  - pytest-mock>=1.10.4,<1.11
-  - coverage>=4.5.3,<4.6
-  - pytest-cov>=2.7.1,<2.8
-=======
-  - dsu>=0.3.0,<0.4
   # Note on pyyaml: it is important to avoid pyyaml version 5.2, because it is
   # incompatible with a conda + pip package mix: dsu, and possibly other conda
   # packages require pyyaml, and at the same time prefect and quetzal-client
@@ -40,17 +33,17 @@
   # makes it fail when pip and conda are mixed. This does not happen on previous
   # versions of pyyaml.
   - pyyaml>=5.1.2,<5.2
->>>>>>> 2ab7ca89
+  # Test requirements: these are not dependencies (they don't go on the setup.py)
+  - pytest>=5.1.2,<5.2
+  - pytest-mock>=1.10.4,<1.11
+  - coverage>=4.5.3,<4.6
+  - pytest-cov>=2.7.1,<2.8
+  # Pip dependencies
   - pip
   - pip:
     - graphviz>=0.11.1,<0.12.0
     - prefect>=0.6.1,<0.6.2
-<<<<<<< HEAD
     - pendulum>=2.0.5,<2.1
     - pyentrp>=0.5.0,<0.6
     - nolds>=0.5.2,<0.6
-    - quetzal-client>=0.5.0,<0.6
-    - git+https://github.com/OpenMindInnovation/datascience_utils@v0.3.0#egg=dsu
-=======
-    - quetzal-client>=0.5.0,<0.6
->>>>>>> 2ab7ca89
+    - quetzal-client>=0.5.0,<0.6