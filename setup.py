# -*- coding: utf-8 -*-

import re
from setuptools import setup, find_packages

with open('iguazu/__init__.py') as f:
    VERSION = re.search(r'^__version__\s*=\s*\'(.*)\'', f.read(), re.M).group(1)


dependencies = [
<<<<<<< HEAD
    'bokeh>=1.3,<2.0',
    'click>=7.0,<8.0',
    'colorlog>=4.0,<5.0',
    'dsu @ git+https://github.com/OpenMindInnovation/datascience_utils@v0.3.0',
    'numpy>=1.16,<1.17',
    'nolds>=0.5.2,<0.6',
    'mne>=0.19.2,<0.20',
    'pandas>=0.25.0,<0.26.0',
    'pendulum>=2.0.5,<2.1',
    'pyentrp>=0.5.0,<0.6',
    'psutil>=5.6.3,<5.7',
    'prefect>=0.6.1,<0.6.2',
    'quetzal-client>=0.5.0,<0.6',
    'scikit-learn>=0.21.2,<0.22.0',
    'scipy>=1.3,<2.0',
    'simplegeneric>=0.8.1,<0.9.0',
    'statsmodels>=0.10.1,<0.11',
    'tables>=3.5,<4.0',
    'tzlocal>=2.0,<3.0',
    # Requirements for plot-related tasks
    'Jinja2>=2.10.1,<2.11',
    'plotly>=4.1.1,<4.2',
    'matplotlib>=3.1.1,<3.2',
=======
    'bokeh',
    'click',
    'colorlog',
    'dsu',
    'numpy',
    'mne',
    'pandas',
    'psutil',
    'prefect',
    'quetzal-client',
    'scikit-learn',
    'scipy',
    'simplegeneric',
    'statsmodels',
    'tables',
    'tzlocal'
>>>>>>> 2ab7ca89
]
build_dependencies = dependencies + ['pytest-runner']
test_dependencies = [
    'pytest',
    'pytest-mock',
]
authors = [
    ('Raphaëlle Bretrand-Lalo', 'raphaelle@omind.me'),
    ('David Ojeda', 'david@omind.me'),
]
author_names = ', '.join(tup[0] for tup in authors)
author_emails = ', '.join(tup[1] for tup in authors)

setup_args = dict(
    name='iguazu',
    description='Offline data analysis jobs platform.',
    packages=find_packages(exclude=['docs', 'tests']),
    url='https://github.com/OpenMindInnovation/iguazu',
    author=author_names,
    author_email=author_emails,
    install_requires=dependencies,
    python_requires='>=3.7,<4.0',
    zip_safe=False,
    entry_points={
        'console_scripts': [
            'iguazu = iguazu.cli.main:cli',
        ],
    },
    version=VERSION,
    include_package_data=True,
)

setup(**setup_args)<|MERGE_RESOLUTION|>--- conflicted
+++ resolved
@@ -8,37 +8,13 @@
 
 
 dependencies = [
-<<<<<<< HEAD
-    'bokeh>=1.3,<2.0',
-    'click>=7.0,<8.0',
-    'colorlog>=4.0,<5.0',
-    'dsu @ git+https://github.com/OpenMindInnovation/datascience_utils@v0.3.0',
-    'numpy>=1.16,<1.17',
-    'nolds>=0.5.2,<0.6',
-    'mne>=0.19.2,<0.20',
-    'pandas>=0.25.0,<0.26.0',
-    'pendulum>=2.0.5,<2.1',
-    'pyentrp>=0.5.0,<0.6',
-    'psutil>=5.6.3,<5.7',
-    'prefect>=0.6.1,<0.6.2',
-    'quetzal-client>=0.5.0,<0.6',
-    'scikit-learn>=0.21.2,<0.22.0',
-    'scipy>=1.3,<2.0',
-    'simplegeneric>=0.8.1,<0.9.0',
-    'statsmodels>=0.10.1,<0.11',
-    'tables>=3.5,<4.0',
-    'tzlocal>=2.0,<3.0',
-    # Requirements for plot-related tasks
-    'Jinja2>=2.10.1,<2.11',
-    'plotly>=4.1.1,<4.2',
-    'matplotlib>=3.1.1,<3.2',
-=======
     'bokeh',
     'click',
     'colorlog',
     'dsu',
     'numpy',
     'mne',
+    'nolds',
     'pandas',
     'psutil',
     'prefect',
@@ -49,7 +25,10 @@
     'statsmodels',
     'tables',
     'tzlocal'
->>>>>>> 2ab7ca89
+    # Requirements for plot-related tasks
+    'Jinja2',
+    'plotly',
+    'matplotlib',
 ]
 build_dependencies = dependencies + ['pytest-runner']
 test_dependencies = [
