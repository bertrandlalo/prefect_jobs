--- conflicted
+++ resolved
@@ -1,19 +1,13 @@
+import datetime
+import itertools
 import logging
 
 from iguazu import __version__
+from iguazu.cache_validators import ParametrizedValidator
 from iguazu.core.flows import PreparedFlow
 from iguazu.flows.datasets import GenericDatasetFlow
-<<<<<<< HEAD
 from iguazu.tasks.common import LoadDataframe, MergeDataframes, SlackTask
 from iguazu.tasks.galvanic import CleanGSRSignal, ApplyCVX, DetectSCRPeaks, Downsample, ExtractGSRFeatures
-=======
-from iguazu.tasks.common import MergeFilesFromGroups, SlackTask
-from iguazu.tasks.galvanic import ApplyCVX, CleanSignal, DetectSCRPeaks, Downsample
-from iguazu.core.handlers import garbage_collect_handler, logging_handler
-from iguazu.tasks.spectral import BandPowers
-from iguazu.tasks.summarize import ExtractFeatures, SummarizePopulation
-from iguazu.tasks.unity import ExtractSequences
->>>>>>> 8b78ff16
 
 logger = logging.getLogger(__name__)
 
@@ -133,6 +127,11 @@
 
     def _build(self,
                **kwargs):
+
+        # Manage parameters
+        kwargs = kwargs.copy()
+        # Propagate workspace name because we captured it on kwargs
+        kwargs['workspace_name'] = workspace_name
         # Force required families: Quetzal workspace must have the following
         # families: (nb: None means "latest" version)
         required_families = dict(
