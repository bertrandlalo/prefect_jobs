import datetime
import logging

<<<<<<< HEAD
from prefect import Flow
from prefect.tasks.notifications import SlackTask

from iguazu.cache_validators import ParametrizedValidator
from iguazu.flows.datasets import generic_dataset_flow
from iguazu.tasks.common import MergeFilesFromGroups
=======
import click
import pandas as pd
from prefect import Flow, Parameter, context
from prefect.engine.executors import DaskExecutor, LocalExecutor, SynchronousExecutor
from prefect.engine.state import Mapped, Failed
from prefect.tasks.control_flow import switch, merge

from iguazu.tasks.common import ListFiles, MergeFilesFromGroups
>>>>>>> 61ee926e
from iguazu.tasks.galvanic import CleanSignal, ApplyCVX, DetectSCRPeaks, RemoveBaseline
from iguazu.tasks.handlers import logging_handler
from iguazu.tasks.summarize import ExtractFeatures
<<<<<<< HEAD
from iguazu.tasks.unity import ReportSequences
from iguazu.recipes import inherit_params, register_flow
=======
from iguazu.tasks.unity import ExtractSequences
>>>>>>> 61ee926e


logger = logging.getLogger(__name__)

<<<<<<< HEAD

@register_flow('galvanic_features')
@inherit_params(generic_dataset_flow)
def galvanic_features_flow(*, force=False, workspace_name=None, query=None, alt_query=None,
                           **kwargs) -> Flow:
    """Extract galvanic features"""
    logger.debug('Creating galvanic features flow')

    # Manage parameters
    kwargs = kwargs.copy()
    # Propagate workspace name because we captured it on kwargs
    kwargs['workspace_name'] = workspace_name
    # Force required families: Quetzal workspace must have the following
    # families: (nb: None means "latest" version)
    required_families = dict(
        iguazu=None,
        galvanic=None,
        omi=None,
        vr_sequences=None,
        task=None,
    )
    families = kwargs.get('families', {}) or {}  # Could be None by default args
    for name in required_families:
        families.setdefault(name, required_families[name])
    kwargs['families'] = families
    # In case there was no query, set a default one
    default_query = """\
        SELECT
        id,
        filename
        FROM base
        LEFT JOIN iguazu USING (id)
        LEFT JOIN omi using (id)
        WHERE
            base.filename LIKE '%.hdf5' AND      -- only HDF5 files
            iguazu.id IS NULL AND                -- files *not* created by iguazu
            iguazu.gsr::json->>'status' IS NULL  -- files not yet processed by iguazu
        LIMIT 10
    """
    default_alt_query = """\
        SELECT
        id,
        filename
        FROM base
        LEFT JOIN iguazu USING (id)
        WHERE
            base.filename LIKE '%.hdf5' AND      -- only HDF5 files
            iguazu.id IS NULL                    -- files *not* created by iguazu
        LIMIT 10
    """
    kwargs['query'] = query or default_query
    kwargs['alt_query'] = alt_query or default_alt_query

    # Manage connections to other flows
    dataset_flow = generic_dataset_flow(**kwargs)
    raw_signals = dataset_flow.terminal_tasks().pop()
    events = raw_signals

    # Instantiate tasks
    clean = CleanSignal(
        # Iguazu task constructor arguments
=======
    # Context/global arguments
    context_args = dict(
        quetzal_client=dict(
            url=os.getenv('QUETZAL_URL', 'https://local.quetz.al/api/v1'),
            username=os.getenv('QUETZAL_USER', 'admin'),
            password=os.getenv('QUETZAL_PASSWORD', 'secret'),
            insecure=True,
        ),
        temp_dir=temp_dir or tempfile.mkdtemp(),
        output_dir=output_dir or tempfile.mkdtemp(),
        raise_on_exception=raise_exc,
    )

    # Tasks and task arguments
    list_files = ListFiles(as_proxy=True)
    quetzal_create = CreateWorkspace(
        workspace_name='iguazu-dev-merged-3',
        exist_ok=True,
        families=dict(
            iguazu=None,
            galvanic=None,
            omi=None,
            vr_sequences=None,
            task=None,
        ),
    )
    quetzal_scan = ScanWorkspace(
        name='Update workspace SQL views',
    )
    quetzal_query = Query(
        name='Query quetzal',
        as_proxy=True,
    )
    clean_signal = CleanSignal(
        signal_column='F',
>>>>>>> 61ee926e
        warmup_duration=30,
        quality_kwargs=dict(
            sampling_rate=512,
            oa_range=[1e-6, 2000],
            glitch_range=[0.0, 180],
            rejection_window=2),
        interpolation_kwargs=dict(
            method='pchip',
        ),
        filter_kwargs=dict(order=10, frequencies=30, filter_type='lowpass'),
        scaling_kwargs=dict(
            method='standard',
        ),
        corrupted_maxratio=0.3,
        sampling_rate=256,
        force=force,
        # Prefect task arguments
        state_handlers=[logging_handler],
        cache_for=datetime.timedelta(days=7),
        cache_validator=ParametrizedValidator(force=force),
        #cache_validator=debug,
    )
    apply_cvx = ApplyCVX(
<<<<<<< HEAD
        # Iguazu task constructor arguments
=======
        signal_column='F_filtered_clean_inversed_zscored',
>>>>>>> 61ee926e
        warmup_duration=15,
        threshold_scr=4,
        force=force,
        # Prefect task arguments
        state_handlers=[logging_handler],
        cache_for=datetime.timedelta(days=7),
        cache_validator=ParametrizedValidator(force=force),
    )
    detect_scr_peaks = DetectSCRPeaks(
<<<<<<< HEAD
        # Iguazu task constructor arguments
=======
        signal_column='gsr_SCR',
>>>>>>> 61ee926e
        warmup_duration=15,
        peaks_kwargs=dict(width=0.5, prominence=.1, prominence_window=15, rel_height=.5),
        max_increase_duration=7,  # seconds
        force=force,
        # Prefect task arguments
        state_handlers=[logging_handler],
        cache_for=datetime.timedelta(days=7),
        cache_validator=ParametrizedValidator(force=force),
    )
<<<<<<< HEAD
    report_sequences = ReportSequences(
        # Iguazu task constructor arguments
=======
    report_sequences = ExtractSequences(
>>>>>>> 61ee926e
        sequences=None,
        force=force,
        # Prefect task arguments
        state_handlers=[logging_handler],
        cache_for=datetime.timedelta(days=7),
        cache_validator=ParametrizedValidator(force=force),
    )
    extract_features_scr = ExtractFeatures(
        # Iguazu task constructor arguments
        signals_group="/gsr/timeseries/scrpeaks",
        report_group="/unity/sequences_report",
        output_group="/gsr/features/scr",
        feature_definitions=dict(
            rate={
                "class": "numpy.sum",
                "columns": ["gsr_SCR_peaks_detected"],
                "divide_by_duration": True,
                "empty_policy": 0.0,
                "drop_bad_samples": True,
            },
            median={
                "class": "numpy.nanmedian",
                "columns": ['gsr_SCR_peaks_increase-duration', 'gsr_SCR_peaks_increase-amplitude'],
                "divide_by_duration": False,
                "empty_policy": 0.0,
                "drop_bad_samples": True,
            }
        ),
        force=force,
<<<<<<< HEAD
        # Prefect task arguments
=======
        name='ExtractFeatures__scr',
>>>>>>> 61ee926e
        state_handlers=[logging_handler],
        cache_for=datetime.timedelta(days=7),
        cache_validator=ParametrizedValidator(force=force),
    )
    scl_columns_definitions_kwargs = dict(
        columns=['F_clean_inversed_lowpassed_zscored_SCL'],
        divide_by_duration=False,
        empty_policy='bad',
        drop_bad_sample=True,
    )
<<<<<<< HEAD
=======
    scl_columns = ['gsr_SCL']
>>>>>>> 61ee926e
    extract_features_scl = ExtractFeatures(
        # Iguazu task constructor arguments
        signals_group="/gsr/timeseries/deconvoluted",
        report_group="/unity/sequences_report",
        output_group="/gsr/features/scl",
        feature_definitions={
            "median": {
                "class": "numpy.nanmedian",
                **scl_columns_definitions_kwargs,
            },
            "std": {
                "class": "numpy.nanstd",
                **scl_columns_definitions_kwargs,
            },
            "ptp": {
                "class": "numpy.ptp",
                **scl_columns_definitions_kwargs,
            },
            "linregress": {
                "custom": "linregress",  # TODO: why is this custom and the other ones are class?
                **scl_columns_definitions_kwargs,
            },
            "auc": {
                "custom": "auc",
                **scl_columns_definitions_kwargs,
            },
        },
        force=force,
<<<<<<< HEAD
        # Prefect task arguments
=======
        name='ExtractFeatures__scl',
>>>>>>> 61ee926e
        state_handlers=[logging_handler],
        cache_for=datetime.timedelta(days=7),
        cache_validator=ParametrizedValidator(force=force),
    )
    baseline_sequences = ['lobby_sequence_0', 'lobby_sequence_1', 'physio-sonification_survey_0',
                          'cardiac-coherence_survey_0', 'cardiac-coherence_survey_1',
                          'cardiac-coherence_score_0']
    correct_scr = RemoveBaseline(
        # Iguazu task constructor arguments
        features_group="/gsr/features/scr",
        output_group="/gsr/features/scr_corrected",
        sequences=baseline_sequences,
        columns=['gsr_SCR_peaks_detected_rate'],
        name='RemoveBaseline__scr',
        force=force,
        # Prefect task arguments
        state_handlers=[logging_handler],
        cache_for=datetime.timedelta(days=7),
        cache_validator=ParametrizedValidator(force=force),
    )
    correct_scl = RemoveBaseline(
        # Iguazu task constructor arguments
        features_group="/gsr/features/scl",
        output_group="/gsr/features/scl_corrected",
        sequences=baseline_sequences,
        columns=[
            'gsr_SCL_median',
            'gsr_SCL_ptp',
            'gsr_SCL_linregress_slope',
            'gsr_SCL_auc'
        ],
        name='RemoveBaseline__scl',
        force=force,
        # Prefect task arguments
        state_handlers=[logging_handler],
        cache_for=datetime.timedelta(days=7),
        cache_validator=ParametrizedValidator(force=force),
    )
<<<<<<< HEAD
    merge_subject = MergeFilesFromGroups(
        # Iguazu task constructor arguments
        suffix="_gsr",
        status_metadata_key='gsr',
        # Prefect task arguments
        state_handlers=[logging_handler],
        cache_for=datetime.timedelta(days=7),
        cache_validator=ParametrizedValidator(force=force),
=======
    merge_subject = MergeFilesFromGroups(suffix="_gsr", skip_on_upstream_skip=False)

    # Flow/runtime arguments
    flow_parameters = dict(
        basedir=base_dir,
        data_source=data_source,
        sql="""
            SELECT id, filename FROM base
            LEFT JOIN iguazu USING (id)
            WHERE 
            base.filename LIKE '%.hdf5' AND 
            iguazu.id IS NULL
            -- AND base.filename LIKE 'data_2018-02-16.09.32%'
            LIMIT 20
        """,
>>>>>>> 61ee926e
    )
    notify = SlackTask(message='Galvanic feature extraction finished!')

    # Define flow and its task connections
    with Flow('galvanic_features_flow') as flow:
        # Connect/extend this flow with the dataset flow
        flow.update(dataset_flow)

        # Galvanic features flow:
        # Signal pre-processing branch: Clean -> CVX -> SCR
        clean_signals = clean.map(signal=raw_signals, events=events)
        cvx = apply_cvx.map(clean_signals)
        scr = detect_scr_peaks.map(cvx)

        # Event handling branch
        sequences_reports = report_sequences.map(events=events)

        # Feature extraction (merge of signal pre-processing and event handling)
        scr_features = extract_features_scr.map(signals=scr, report=sequences_reports)
        scl_features = extract_features_scl.map(signals=cvx, report=sequences_reports)

        # Baseline feature correction
        scr_features_corrected = correct_scr.map(features=scr_features)
        scl_features_corrected = correct_scl.map(features=scl_features)

<<<<<<< HEAD
        # Subject summary
        merged = merge_subject.map(parent=raw_signals,
                                   gsr_timeseries_deconvoluted=cvx,
                                   gsr_features_scr=scr_features_corrected,
                                   gsr_features_scl=scl_features_corrected,
                                   unity_sequences=sequences_reports)
=======
        subject_summary = merge_subject.map(parent=raw_signals,
                                            gsr_timeseries_deconvoluted=cvx,
                                            gsr_features_scr=scr_features_corrected,
                                            gsr_features_scl=scl_features_corrected,
                                            unity_seqeunces=sequences_reports)

    if visualize_flow:
        flow.visualize()

    # Flow execution
    t0 = time.time()
    with context(**context_args):
        flow_state = flow.run(parameters=flow_parameters,
                              executor=executor)
    local_execution_duration = time.time() - t0
    print(f'{executor_type} executor ran in {local_execution_duration} seconds')

    if visualize_flow:
        flow.visualize(flow_state=flow_state)

    # TODO: refactor this report somewhere else!
    task_rows = []
    exceptions = []
    if isinstance(flow_state.result, Exception):
        exceptions.append(flow_state.result)

    else:
        for t in flow_state.result:
            state = flow_state.result[t]
            if isinstance(state, Mapped):
                for i, s in enumerate(state.map_states):
                    task_rows.append({
                        'task class': type(t).__name__,
                        'task name': f'{t.name}[{i}]',
                        'status': type(s).__name__.upper(),
                        'message': s.message,
                        'exception': s.result if isinstance(s, Failed) else '',
                    })
                    if isinstance(s, Failed):
                        exceptions.append(s.result)
            else:
                task_rows.append({
                    'task class': type(t).__name__,
                    'task name': t.name,
                    'status': type(state).__name__.upper(),
                    'message': state.message,
                    'exception': t.result if isinstance(t, Failed) else '',
                })
                if isinstance(t, Failed):
                    exceptions.append(t.result)

        df = pd.DataFrame.from_records(task_rows)
        if not df.empty:
            df = df[['status', 'task class', 'task name', 'message', 'exception']]
            df.columns = [col.upper() for col in df.columns]
            print(df.to_string(index=False))
>>>>>>> 61ee926e

        notify(upstream_tasks=[merged])

        # TODO: what's the reference task of this?

    logger.debug('Created flow %s with tasks %s', flow, flow.tasks)
    return flow
<|MERGE_RESOLUTION|>--- conflicted
+++ resolved
@@ -1,37 +1,22 @@
 import datetime
 import logging
 
-<<<<<<< HEAD
 from prefect import Flow
 from prefect.tasks.notifications import SlackTask
+
 
 from iguazu.cache_validators import ParametrizedValidator
 from iguazu.flows.datasets import generic_dataset_flow
 from iguazu.tasks.common import MergeFilesFromGroups
-=======
-import click
-import pandas as pd
-from prefect import Flow, Parameter, context
-from prefect.engine.executors import DaskExecutor, LocalExecutor, SynchronousExecutor
-from prefect.engine.state import Mapped, Failed
-from prefect.tasks.control_flow import switch, merge
-
-from iguazu.tasks.common import ListFiles, MergeFilesFromGroups
->>>>>>> 61ee926e
 from iguazu.tasks.galvanic import CleanSignal, ApplyCVX, DetectSCRPeaks, RemoveBaseline
 from iguazu.tasks.handlers import logging_handler
 from iguazu.tasks.summarize import ExtractFeatures
-<<<<<<< HEAD
-from iguazu.tasks.unity import ReportSequences
+from iguazu.tasks.unity import ExtractSequences
 from iguazu.recipes import inherit_params, register_flow
-=======
-from iguazu.tasks.unity import ExtractSequences
->>>>>>> 61ee926e
 
 
 logger = logging.getLogger(__name__)
 
-<<<<<<< HEAD
 
 @register_flow('galvanic_features')
 @inherit_params(generic_dataset_flow)
@@ -93,53 +78,22 @@
     # Instantiate tasks
     clean = CleanSignal(
         # Iguazu task constructor arguments
-=======
-    # Context/global arguments
-    context_args = dict(
-        quetzal_client=dict(
-            url=os.getenv('QUETZAL_URL', 'https://local.quetz.al/api/v1'),
-            username=os.getenv('QUETZAL_USER', 'admin'),
-            password=os.getenv('QUETZAL_PASSWORD', 'secret'),
-            insecure=True,
-        ),
-        temp_dir=temp_dir or tempfile.mkdtemp(),
-        output_dir=output_dir or tempfile.mkdtemp(),
-        raise_on_exception=raise_exc,
-    )
-
-    # Tasks and task arguments
-    list_files = ListFiles(as_proxy=True)
-    quetzal_create = CreateWorkspace(
-        workspace_name='iguazu-dev-merged-3',
-        exist_ok=True,
-        families=dict(
-            iguazu=None,
-            galvanic=None,
-            omi=None,
-            vr_sequences=None,
-            task=None,
-        ),
-    )
-    quetzal_scan = ScanWorkspace(
-        name='Update workspace SQL views',
-    )
-    quetzal_query = Query(
-        name='Query quetzal',
-        as_proxy=True,
-    )
-    clean_signal = CleanSignal(
         signal_column='F',
->>>>>>> 61ee926e
         warmup_duration=30,
         quality_kwargs=dict(
             sampling_rate=512,
-            oa_range=[1e-6, 2000],
-            glitch_range=[0.0, 180],
-            rejection_window=2),
+            oa_range=(1e-6, 2000),
+            glitch_range=(0.0, 180),
+            rejection_window=2,
+        ),
         interpolation_kwargs=dict(
             method='pchip',
         ),
-        filter_kwargs=dict(order=10, frequencies=30, filter_type='lowpass'),
+        filter_kwargs=dict(
+            order=10,
+            frequencies=30,
+            filter_type='lowpass',
+        ),
         scaling_kwargs=dict(
             method='standard',
         ),
@@ -150,14 +104,10 @@
         state_handlers=[logging_handler],
         cache_for=datetime.timedelta(days=7),
         cache_validator=ParametrizedValidator(force=force),
-        #cache_validator=debug,
     )
     apply_cvx = ApplyCVX(
-<<<<<<< HEAD
-        # Iguazu task constructor arguments
-=======
+        # Iguazu task constructor arguments
         signal_column='F_filtered_clean_inversed_zscored',
->>>>>>> 61ee926e
         warmup_duration=15,
         threshold_scr=4,
         force=force,
@@ -167,13 +117,15 @@
         cache_validator=ParametrizedValidator(force=force),
     )
     detect_scr_peaks = DetectSCRPeaks(
-<<<<<<< HEAD
-        # Iguazu task constructor arguments
-=======
+        # Iguazu task constructor arguments
         signal_column='gsr_SCR',
->>>>>>> 61ee926e
         warmup_duration=15,
-        peaks_kwargs=dict(width=0.5, prominence=.1, prominence_window=15, rel_height=.5),
+        peaks_kwargs=dict(
+            width=0.5,
+            prominence=.1,
+            prominence_window=15,
+            rel_height=.5,
+        ),
         max_increase_duration=7,  # seconds
         force=force,
         # Prefect task arguments
@@ -181,12 +133,8 @@
         cache_for=datetime.timedelta(days=7),
         cache_validator=ParametrizedValidator(force=force),
     )
-<<<<<<< HEAD
-    report_sequences = ReportSequences(
-        # Iguazu task constructor arguments
-=======
     report_sequences = ExtractSequences(
->>>>>>> 61ee926e
+        # Iguazu task constructor arguments
         sequences=None,
         force=force,
         # Prefect task arguments
@@ -216,25 +164,18 @@
             }
         ),
         force=force,
-<<<<<<< HEAD
-        # Prefect task arguments
-=======
+        # Prefect task arguments
         name='ExtractFeatures__scr',
->>>>>>> 61ee926e
         state_handlers=[logging_handler],
         cache_for=datetime.timedelta(days=7),
         cache_validator=ParametrizedValidator(force=force),
     )
     scl_columns_definitions_kwargs = dict(
-        columns=['F_clean_inversed_lowpassed_zscored_SCL'],
+        columns=['gsr_SCL'],
         divide_by_duration=False,
         empty_policy='bad',
         drop_bad_sample=True,
     )
-<<<<<<< HEAD
-=======
-    scl_columns = ['gsr_SCL']
->>>>>>> 61ee926e
     extract_features_scl = ExtractFeatures(
         # Iguazu task constructor arguments
         signals_group="/gsr/timeseries/deconvoluted",
@@ -263,11 +204,8 @@
             },
         },
         force=force,
-<<<<<<< HEAD
-        # Prefect task arguments
-=======
+        # Prefect task arguments
         name='ExtractFeatures__scl',
->>>>>>> 61ee926e
         state_handlers=[logging_handler],
         cache_for=datetime.timedelta(days=7),
         cache_validator=ParametrizedValidator(force=force),
@@ -306,7 +244,6 @@
         cache_for=datetime.timedelta(days=7),
         cache_validator=ParametrizedValidator(force=force),
     )
-<<<<<<< HEAD
     merge_subject = MergeFilesFromGroups(
         # Iguazu task constructor arguments
         suffix="_gsr",
@@ -315,23 +252,6 @@
         state_handlers=[logging_handler],
         cache_for=datetime.timedelta(days=7),
         cache_validator=ParametrizedValidator(force=force),
-=======
-    merge_subject = MergeFilesFromGroups(suffix="_gsr", skip_on_upstream_skip=False)
-
-    # Flow/runtime arguments
-    flow_parameters = dict(
-        basedir=base_dir,
-        data_source=data_source,
-        sql="""
-            SELECT id, filename FROM base
-            LEFT JOIN iguazu USING (id)
-            WHERE 
-            base.filename LIKE '%.hdf5' AND 
-            iguazu.id IS NULL
-            -- AND base.filename LIKE 'data_2018-02-16.09.32%'
-            LIMIT 20
-        """,
->>>>>>> 61ee926e
     )
     notify = SlackTask(message='Galvanic feature extraction finished!')
 
@@ -357,75 +277,17 @@
         scr_features_corrected = correct_scr.map(features=scr_features)
         scl_features_corrected = correct_scl.map(features=scl_features)
 
-<<<<<<< HEAD
         # Subject summary
         merged = merge_subject.map(parent=raw_signals,
                                    gsr_timeseries_deconvoluted=cvx,
                                    gsr_features_scr=scr_features_corrected,
                                    gsr_features_scl=scl_features_corrected,
                                    unity_sequences=sequences_reports)
-=======
-        subject_summary = merge_subject.map(parent=raw_signals,
-                                            gsr_timeseries_deconvoluted=cvx,
-                                            gsr_features_scr=scr_features_corrected,
-                                            gsr_features_scl=scl_features_corrected,
-                                            unity_seqeunces=sequences_reports)
-
-    if visualize_flow:
-        flow.visualize()
-
-    # Flow execution
-    t0 = time.time()
-    with context(**context_args):
-        flow_state = flow.run(parameters=flow_parameters,
-                              executor=executor)
-    local_execution_duration = time.time() - t0
-    print(f'{executor_type} executor ran in {local_execution_duration} seconds')
-
-    if visualize_flow:
-        flow.visualize(flow_state=flow_state)
-
-    # TODO: refactor this report somewhere else!
-    task_rows = []
-    exceptions = []
-    if isinstance(flow_state.result, Exception):
-        exceptions.append(flow_state.result)
-
-    else:
-        for t in flow_state.result:
-            state = flow_state.result[t]
-            if isinstance(state, Mapped):
-                for i, s in enumerate(state.map_states):
-                    task_rows.append({
-                        'task class': type(t).__name__,
-                        'task name': f'{t.name}[{i}]',
-                        'status': type(s).__name__.upper(),
-                        'message': s.message,
-                        'exception': s.result if isinstance(s, Failed) else '',
-                    })
-                    if isinstance(s, Failed):
-                        exceptions.append(s.result)
-            else:
-                task_rows.append({
-                    'task class': type(t).__name__,
-                    'task name': t.name,
-                    'status': type(state).__name__.upper(),
-                    'message': state.message,
-                    'exception': t.result if isinstance(t, Failed) else '',
-                })
-                if isinstance(t, Failed):
-                    exceptions.append(t.result)
-
-        df = pd.DataFrame.from_records(task_rows)
-        if not df.empty:
-            df = df[['status', 'task class', 'task name', 'message', 'exception']]
-            df.columns = [col.upper() for col in df.columns]
-            print(df.to_string(index=False))
->>>>>>> 61ee926e
-
+
+        # Send slack notification
         notify(upstream_tasks=[merged])
 
-        # TODO: what's the reference task of this?
+        # TODO: what's the reference task of this flow?
 
     logger.debug('Created flow %s with tasks %s', flow, flow.tasks)
     return flow
