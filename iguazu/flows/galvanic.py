--- conflicted
+++ resolved
@@ -5,19 +5,12 @@
 from iguazu.core.flows import PreparedFlow
 from iguazu.flows.datasets import GenericDatasetFlow
 from iguazu.functions.galvanic import GSRArtifactCorruption
-<<<<<<< HEAD
-from iguazu.tasks.common import LoadDataframe, MergeDataframes, PropagateMetadata, SlackTask
-from iguazu.tasks.galvanic import CleanGSRSignal, ApplyCVX, DetectSCRPeaks, Downsample, ExtractGSRFeatures
-from iguazu.tasks.metadata import CreateFlowMetadata, UpdateFlowMetadata
-=======
 from iguazu.tasks.common import LoadDataframe, MergeDataframes, SlackTask
 from iguazu.tasks.galvanic import CleanGSRSignal, ApplyCVX, DetectSCRPeaks, Downsample, ExtractGSRFeatures
 from iguazu.tasks.metadata import CreateFlowMetadata, UpdateFlowMetadata, PropagateMetadata
->>>>>>> 252d4c87
 from iguazu.tasks.standards import Report
 
 logger = logging.getLogger(__name__)
-
 
 
 class GalvanicFeaturesFlow(PreparedFlow):
@@ -25,22 +18,6 @@
 
     REGISTRY_NAME = 'features_galvanic'
     DEFAULT_QUERY = f"""
-<<<<<<< HEAD
-        SELECT base->>'id'       AS id,        -- id is the bare minimum needed for the query task to work
-               base->>'filename' AS filename,  -- this is just to help the human debugging this
-               omind->>'user_hash' AS user_hash, -- this is just to help the openmind human debugging this
-               iguazu->>'version' AS version   -- this is just to help the openmind human debugging this
-        FROM   metadata
-        WHERE  base->>'state' = 'READY'                -- No temporary files
-        AND    base->>'filename' LIKE '%.hdf5'         -- Only HDF5 files
-        AND    protocol->>'name' = 'bilan-vr'          -- Files from the VR bilan protocol
-        AND    standard->'signals' ? '/iguazu/signal/gsr/standard' -- containing the GSR signal
-        AND    standard->'events' ? '/iguazu/events/standard'     -- containing standardized events
-        AND    iguazu->>'status' = 'SUCCESS'           -- Files that were successfully standardized
-        AND    COALESCE (iguazu->'flows'->'features_galvanic' ->> 'version', '') <  '{__version__}'
-        ORDER BY id                                -- always in the same order
-    """
-=======
     SELECT base->>'id'       AS id,        -- id is the bare minimum needed for the query task to work
            base->>'filename' AS filename,  -- this is just to help the human debugging this
            omind->>'user_hash' AS user_hash, -- this is just to help the openmind human debugging this
@@ -61,7 +38,6 @@
         ))                      
     ORDER BY id                                     -- always in the same order
         """
->>>>>>> 252d4c87
 
     def _build(self, **kwargs):
         # Force required families: Quetzal workspace must have the following
@@ -83,15 +59,9 @@
             kwargs['query'] = self.DEFAULT_QUERY
             kwargs['dialect'] = 'postgresql_json'
 
-<<<<<<< HEAD
-        # The cardiac features flow requires an upstream dataset flow in order
-        # to provide the input files. Create one and deduce the tasks to
-        # plug the cardiac flow to the output of the dataset flow
-=======
         # The galvanic features flow requires an upstream dataset flow in order
         # to provide the input files. Create one and deduce the tasks to
         # plug the galvanic flow to the output of the dataset flow
->>>>>>> 252d4c87
         dataset_flow = GenericDatasetFlow(**kwargs)
         raw_signals = dataset_flow.terminal_tasks().pop()
         events = raw_signals
@@ -127,19 +97,11 @@
             output_hdf5_key='/iguazu/features/gsr/sequence',
         )
         propagate_metadata = PropagateMetadata(propagate_families=['omind', 'protocol'])
-<<<<<<< HEAD
-
-        update_flow_metadata = UpdateFlowMetadata(flow_name=self.REGISTRY_NAME)
-        report = Report()
-        notify = SlackTask(message='Galvanic feature extraction finished!')
-
-=======
 
         update_flow_metadata = UpdateFlowMetadata(flow_name=self.REGISTRY_NAME)
         report = Report()
         notify = SlackTask(preamble='Galvanic feature extraction finished.\n'
                                     'Task report:')
->>>>>>> 252d4c87
         with self:
             create_noresult = create_flow_metadata.map(parent=raw_signals)
             # Signal processing branch
@@ -176,21 +138,6 @@
 
 
 class GalvanicSummaryFlow(PreparedFlow):
-<<<<<<< HEAD
-    """Collect all  cardiac features in a single CSV file"""
-
-    REGISTRY_NAME = 'summarize_galvanic'
-    DEFAULT_QUERY = f"""
-        SELECT
-               base->>'id'       AS id,        -- id is the bare minimum needed for the query task to work
-               base->>'filename' AS filename  -- this is just to help the human debugging this
-        FROM   metadata
-        WHERE  base->>'state' = 'READY'                -- No temporary files
-        AND    base->>'filename' LIKE '%.hdf5'         -- Only HDF5 files TODO: remove _gsr_features hack
-        AND    iguazu->>'status' = 'SUCCESS'           -- Files that were successfully standardized
-        AND    standard->'features' ? '/iguazu/features/gsr/sequence' -- containing the GSR signal
-        ORDER BY id -- always in the same order
-=======
     """Collect all  galvanic features in a single CSV file"""
 
     REGISTRY_NAME = 'summarize_galvanic'
@@ -204,7 +151,6 @@
     AND    iguazu->>'status' = 'SUCCESS'           -- Files that were successfully standardized
     AND    standard->'features' ? '/iguazu/features/gsr/sequence' -- containing the GSR signal
     ORDER BY id -- always in the same order
->>>>>>> 252d4c87
     """
 
     def _build(self,
