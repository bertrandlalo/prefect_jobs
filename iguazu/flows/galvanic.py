--- conflicted
+++ resolved
@@ -149,17 +149,11 @@
                                                "median": {"class": "numpy.nanmedian",
                                                           "columns": ['SCR_peaks_increase-duration',
                                                                       'SCR_peaks_increase-amplitude'],
-<<<<<<< HEAD
                                                           "divide_by_duration": False, "empty_policy": 0.0,
                                                           "drop_bad_samples": True}},
                                            force=force,
-                                           state_handlers=[logging_handler])
-=======
-                                                          "divide_by_duration": False, "empty_policy": "bad",
-                                                          "drop_bad_samples": True}},
                                            state_handlers=[logging_handler],
                                            skip_on_upstream_skip=False)
->>>>>>> e0d69f42
 
     scl_columns = ['F_clean_inversed_lowpassed_zscored_SCL']
     extract_features_scl = ExtractFeatures(signals_group="/gsr/timeseries/deconvoluted",
@@ -182,9 +176,9 @@
                                                        "divide_by_duration": False, "empty_policy": "bad",
                                                        "drop_bad_samples": True},
                                            },
-<<<<<<< HEAD
                                            force=force,
-                                           state_handlers=[logging_handler])
+                                           state_handlers=[logging_handler],
+                                           skip_on_upstream_skip=False)
     baseline_sequences = ['lobby_sequence_0', 'lobby_sequence_1', 'physio-sonification_survey_0',
                           'cardiac-coherence_survey_0', 'cardiac-coherence_survey_1',
                           'cardiac-coherence_score_0']
@@ -200,13 +194,6 @@
 
     merge_subject = MergeFilesFromGroups(suffix="_gsr")
 
-=======
-                                           state_handlers=[logging_handler],
-                                           skip_on_upstream_skip=False)
-
-    report_sequences = ReportSequences(sequences=None,
-                                       skip_on_upstream_skip=False)
->>>>>>> e0d69f42
     # Flow/runtime arguments
     flow_parameters = dict(
         basedir=base_dir,
