# -*- coding: utf-8 -*-
import functools
import logging
import os
import pathlib
import tempfile
import traceback
import sys

import click
import pandas as pd
import prefect
from prefect.engine.executors import LocalExecutor, SynchronousExecutor, DaskExecutor

from iguazu.core.files import parse_data_url
from iguazu.core.flows import execute_flow, REGISTRY
from iguazu.core.tasks import Task

logger = logging.getLogger(__name__)


class TaskNameListType(click.ParamType):
    name = 'text1[,text2...]'

    def convert(self, value, param, ctx):
        parts = value.split(',')
        definitions = []
        for p in parts:
            tup = click.types.StringParamType.convert(self, p, param, ctx)
            definitions.append(tup)
        return definitions


@click.group('flows')
def flows_group():
    """Flow commands"""
    pass


@flows_group.command(name='list')
def list_():
    """List all available flows"""
    records = []
    for name, klass in REGISTRY.items():
        doc = getattr(klass, '__doc__', None) or f'Not documented! Please add a docstring to {klass.__name__}'
        doc = doc.split('\n', 1)[0].strip()
        records.append({'FLOW_NAME': name, 'DESCRIPTION': doc})
    df = pd.DataFrame.from_records(records).set_index('FLOW_NAME').sort_index()

    click.secho('List of registered flows', fg='blue')
    with pd.option_context('display.width', 120, 'display.max_rows', None, 'display.max_colwidth', 120):
        click.echo(df.to_string())


@flows_group.command()
@click.argument('flow_name', type=click.Choice(REGISTRY.keys()),
                metavar='FLOW_NAME')
@click.option('-o', '--output', type=click.Path(dir_okay=False),
              required=False,
              help='Output PDF file where the rendered plan DAG will be saved.')
@click.option('--show/--no-show', is_flag=True, default=True, show_default=True,
              help='Opens the rendered graph.')
def info(flow_name, output, show):
    """Show information concerning the flow FLOW_NAME"""
    if flow_name not in REGISTRY:
        # Should not happen if used from click, but just in case
        click.secho(f'There is no registered flow with name "{flow_name}"', fg='yellow')
        raise click.ClickException(f'Unknown prepared flow')

    flow_class = REGISTRY[flow_name]
    click.secho(f'Creating flow from {flow_class.__name__}...', fg='blue')
    flow = flow_class()

    # Print task names
    click.secho(f'Flow {flow.name} defines the following tasks:', fg='green')
    tr = task_report(flow)
    click.secho(tr.to_string(index=False))

    if output:
        # Handle output, prefect requires it to be without the .pdf extension
        path = pathlib.Path(output)
        if path.suffix != '.pdf':
            raise click.ClickException('Output filename must have a .pdf extension')
        filename = path.stem
    else:
        filename = None
        path = None

    try:
        if filename:
            flow.visualize(filename=filename)
        if show:
            flow.visualize()
    except ImportError as exc:
        raise click.ClickException(str(exc))

    # For some weird reason, graphviz makes a temporary file
    if filename and path.with_suffix('').exists():
        path.with_suffix('').unlink()


class RunFlowGroup(click.core.Group):
    """A regular click group, but with a custom error

    This class is completely ornamental, it replaces the CLI error message
    "No such command" with "No such flow", which makes more sense when running
    `iguazu flows run some-unknown-flow`.
    """

    def resolve_command(self, ctx, args):
        try:
            return super().resolve_command(ctx, args)
        except click.UsageError as exc:
            msg = exc.message.replace('No such command', 'No such flow', 1)
            raise click.UsageError(msg)

    def get_help(self, ctx):
        help_str = super().get_help(ctx)
        help_str = help_str.replace('\nCommands:\n', '\nAvailable flows:\n', 1)
        return help_str


@flows_group.group('run', cls=RunFlowGroup, subcommand_metavar='FLOW_NAME [ARGS] ...', no_args_is_help=True)
# @click.option('--default-data-backend', type=click.Choice(['local', 'quetzal']),
#               required=False, default='local',
#               help='Default data backend when creating new files without parents.')
@click.option('--temp-url', default=None, required=False,
              help='URL where temporary files will be saved. Use a complete url '
                   'with a scheme, such as file://temp_dir or quetzal://my_workspace/temp_dir')
@click.option('--output-url', default=None, required=False,
              help='URL where final files (not temporary) will be saved. Use a complete url '
                   'with a scheme, such as file://output_dir or quetzal://my_workspace/output_dir')
@click.option('--temp-dir', default=None, required=False,
              type=click.Path(file_okay=False, dir_okay=True, exists=False),
              help='Local directory where Iguazu and Prefect store information unrelated to '
                   'the data, such as caches.')
# @click.option('--default-workspace', required=False,
#               default=None, help='Default quetzal workspace when creating new files and '
#                                  'when using --data-target-backend quetzal')
# @click.option('--temp-dir', default=None, #type=click.Path(file_okay=False, dir_okay=True, exists=False),
#               required=False, help='Path where temporary files with processed data are saved. ')
# @click.option('--output-dir', default=None, #type=click.Path(file_okay=False, dir_okay=True, exists=False),
#               required=False, help='Path where final files with processed data are saved. ')
@click.option('--executor-type', type=click.Choice(['local', 'synchronous', 'dask']),
              default='local', help='Type of executor to run the flow. Default is local.')
@click.option('--executor-address', required=False,
              help='Address for a remote executor. Only used when --executor-type=dask.')
# @click.option('--report', type=click.Path(dir_okay=False),  # report will now default to temp_dir/report-id.csv
#               required=False,
#               help='Output CSV report of the execution')
@click.option('--force', required=False, type=TaskNameListType(),
              help='Comma-separated list of tasks whose execution should be forced. '
                   'Use "--force all" to force all tasks')
@click.option('--cache/--no-cache', 'cache', is_flag=True, default=True, show_default=True,
              help='Use the prefect cache. ')
@click.option('--allow-flow-failure', is_flag=True, default=False,
              help='When this flag is set, a flow execution that is not successful will '
                   'not make the program exit with a non-zero exit code. By default, '
                   'flows that are not successful have an exit code of -1.')
@click.pass_context
def run_group(ctx, temp_url, output_url, temp_dir, executor_type, executor_address, force, cache, allow_flow_failure):
    """Run the flow registered as FLOW_NAME

    Use command `iguazu flows run --help` to get a list of all available flows.
    """
    ctx.obj = ctx.obj or {}
    opts = {
        'temp_url': temp_url,
        'output_url': output_url,
        'temp_dir': temp_dir,
        'executor_type': executor_type,
        'executor_address': executor_address,
        'force': force,
        'cache': cache,
        'allow_flow_failure': allow_flow_failure,
    }

    ctx.obj.update(opts)


def prepare_prefect_context_args():
    ctx = click.get_current_context()
    ctx.obj = ctx.obj or {}

    # Prepare context arguments
    context_args = dict(
        secrets={},
    )
    # Handle --force
    forced_tasks = ctx.obj.get('force', [])
    if forced_tasks:
        if 'all' in forced_tasks:
            context_args['forced_tasks'] = 'all'
        else:
            context_args['forced_tasks'] = forced_tasks

    # Handle secrets:
    # - Slack secret
    if 'SLACK_WEBHOOK_URL' in os.environ:
        context_args['secrets']['SLACK_WEBHOOK_URL'] = os.environ['SLACK_WEBHOOK_URL']
<<<<<<< HEAD

    # - Quetzal secret
=======
    
    # - Quetzal secret
    if 'TYPEFORM_TOKEN' in os.environ:
        context_args['secrets']['TYPEFORM_TOKEN'] = os.environ['TYPEFORM_TOKEN']
>>>>>>> 4a6ffcba
    quetzal_kws = dict(
        url=os.getenv('QUETZAL_URL', 'https://local.quetz.al/api/v1'),
        username=os.getenv('QUETZAL_USER', None),
        password=os.getenv('QUETZAL_PASSWORD', None),
        api_key=os.getenv('QUETZAL_API_KEY', None))
    quetzal_kws = {k: v for (k, v) in quetzal_kws.items() if v is not None}
    context_args['secrets']['QUETZAL_CLIENT_KWARGS'] = quetzal_kws

    # Manage non-trivial defaults
    temp_dir = ctx.obj.get('temp_dir', None)
    if not temp_dir:
        temp_dir = tempfile.mkdtemp()
        logger.info('--temp-dir was not set by command-line, using %s', temp_dir)
    temp_url = ctx.obj.get('temp_url', None)
    output_url = ctx.obj.get('output_url', None)
    if not temp_url or not output_url:
        tmpdir = pathlib.Path(tempfile.mkdtemp()).resolve()
        if not temp_url:
            temp_url = (tmpdir / 'temp').as_uri()
            logger.info('--temp-url was not set by command-line, using %s', temp_url)
        if not output_url:
            output_url = (tmpdir / 'output').as_uri()
            logger.info('--output-url was not set by command-line, using %s', output_url)

    # Set the temp and output url. This needs a prefect context to retrieve
    # the quetzal credentials.
    with prefect.context(**context_args):
        temp_url = parse_data_url(temp_url)
        output_url = parse_data_url(output_url)

    context_args['temp_dir'] = temp_dir
    context_args['temp_url'] = temp_url
    context_args['output_url'] = output_url

    return context_args


def run_flow(flow_class, **kwargs):
    # Preparations before running the flow

    # Prepare executor
    ctx = click.get_current_context()
    ctx.obj = ctx.obj or {}
    executor_type = ctx.obj.get('executor_type', None)
    executor_address = ctx.obj.get('executor_address', None)
    executor = prepare_executor(executor_type, executor_address)

    # Prepare prefect context
    context_args = prepare_prefect_context_args()

    ###
    # Flow execution
    ###
    flow, flow_state = execute_flow(flow_class, kwargs, executor, context_args, ctx.obj.get('cache', False))

    ###
    # Flow post-processing: reports et al.
    ###
    if isinstance(flow_state.result, Exception):
        click.secho(f'Flow state was an exception: {flow_state.result}', fg='red')
        ctx.fail(f'Flow run failed: {flow_state.result}.')

    # Create dataframe report and save to CSV
    df = state_report(flow_state, flow)
    report = ctx.obj.get('csv_report', None)
    if report is None:
        tmpfile = tempfile.NamedTemporaryFile(prefix='iguazu_report_', suffix='.csv', delete=False)
        tmpfile.close()
        report = tmpfile.name
    if not df.empty:
        df = df[['status', 'task class', 'task name', 'message', 'exception']]
        df_upper = df.drop(columns='exception')
        df_upper.columns = [col.upper() for col in df_upper.columns]
        click.secho(df_upper.to_string())
        df.to_csv(report, index=False)
        click.secho(f'Saved CSV report on {report}', fg='blue')

    # Show a final error message if the flow failed
    errors = df.loc[~df.exception.isnull()].query('status != "TriggerFailed"')
    if not errors.empty:
        click.secho('Flow encountered the following exceptions:', fg='red')
        for idx, row in errors.iterrows():
            click.secho(row["task name"], fg='yellow')
            click.secho(row.exception)
        click.secho(f'Flow execution encountered {len(errors)} errors.', fg='red')
        if not context_args.get('allow_flow_failure', False):
            ctx.exit(-1)


# add all flows to the run_group
def _init_run_group():
    # for flow_name, wrapper in registry.items():
    #     cmd = click.command(flow_name)(run_flow_command(wrapper))
    #     run_group.add_command(cmd)
    for name, klass in REGISTRY.items():
        # partially bind run_flow to the class constructor, but also
        # do a wraps so that the docstring is propagated
        cmd = functools.wraps(klass)(functools.partial(run_flow, klass))
        for decorator in klass.click_options():
            cmd = decorator(cmd)
        run_cmd = click.command(name)(cmd)
        run_group.add_command(run_cmd)


def prepare_executor(executor_type, executor_address=None):
    """Instantiate a prefect executor"""
    if executor_type == 'dask':
        if executor_address is not None:
            executor = DaskExecutor(executor_address)
        else:
            executor = DaskExecutor(local_processes=True)
    elif executor_type == "synchronous":
        executor = SynchronousExecutor()
    elif executor_type == 'local':
        executor = LocalExecutor()
    else:
        # Should not happen if click parameters are done correctly, but
        # kept for completeness
        raise ValueError(f'Unknown executor type "{executor_type}".')

    return executor


def state_report(flow_state, flow=None):
    rows = []
    sorted_tasks = flow.sorted_tasks() if flow else []
    for task in flow_state.result:
        state = flow_state.result[task]
        rows.append({
            'task class': type(task).__name__,
            'task name': task.name,
            'status': type(state).__name__,
            'message': state.message,
            'exception': extract_state_exception(state),
            'order': (sorted_tasks.index(task) if task in sorted_tasks else sys.maxsize, task.name, -1),
        })
        if state.is_mapped():
            for i, mapped_state in enumerate(state.map_states):
                rows.append({
                    'task class': type(task).__name__,
                    'task name': f'{task.name}[{i}]',
                    'status': type(mapped_state).__name__,
                    'message': mapped_state.message,
                    'exception': extract_state_exception(mapped_state),
                    'order': (sorted_tasks.index(task) if task in sorted_tasks else sys.maxsize, task.name, i),
                })

    df = (
        pd.DataFrame.from_records(rows)
            # Show tasks by their topological order, then reset the index
            .sort_values(by='order')
            .reset_index(drop=True)
    )
    return df


def task_report(flow):
    rows = []
    for task in flow:
        rows.append({
            'Name': task.name,
            'Class': task.__class__.__name__,
            'Iguazu task?': 'Yes' if issubclass(task.__class__, Task) else 'No',
        })

    return pd.DataFrame.from_records(rows)


def extract_state_exception(state):
    """Get the formatted traceback string of a prefect state exception"""
    if not state.is_failed():
        return None
    tb = traceback.TracebackException.from_exception(state.result)
    return ''.join(tb.format())


_init_run_group()<|MERGE_RESOLUTION|>--- conflicted
+++ resolved
@@ -198,15 +198,10 @@
     # - Slack secret
     if 'SLACK_WEBHOOK_URL' in os.environ:
         context_args['secrets']['SLACK_WEBHOOK_URL'] = os.environ['SLACK_WEBHOOK_URL']
-<<<<<<< HEAD
-
-    # - Quetzal secret
-=======
     
     # - Quetzal secret
     if 'TYPEFORM_TOKEN' in os.environ:
         context_args['secrets']['TYPEFORM_TOKEN'] = os.environ['TYPEFORM_TOKEN']
->>>>>>> 4a6ffcba
     quetzal_kws = dict(
         url=os.getenv('QUETZAL_URL', 'https://local.quetz.al/api/v1'),
         username=os.getenv('QUETZAL_USER', None),
