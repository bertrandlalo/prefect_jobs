--- conflicted
+++ resolved
@@ -198,14 +198,10 @@
     # - Slack secret
     if 'SLACK_WEBHOOK_URL' in os.environ:
         context_args['secrets']['SLACK_WEBHOOK_URL'] = os.environ['SLACK_WEBHOOK_URL']
-
-<<<<<<< HEAD
+    
     # - Quetzal secret
-=======
     if 'TYPEFORM_TOKEN' in os.environ:
         context_args['secrets']['TYPEFORM_TOKEN'] = os.environ['TYPEFORM_TOKEN']
-
->>>>>>> 66b4c7d8
     quetzal_kws = dict(
         url=os.getenv('QUETZAL_URL', 'https://local.quetz.al/api/v1'),
         username=os.getenv('QUETZAL_USER', None),
