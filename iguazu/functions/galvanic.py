--- conflicted
+++ resolved
@@ -89,7 +89,6 @@
                                                                                   maxratio=corrupted_maxratio))
     # make a copy of the signal with suffix "_clean", mask bad samples
     data_clean = data[[column + '_filtered']].copy().add_suffix('_clean').mask(data.bad)
-<<<<<<< HEAD
     # Pandas does not like tz-aware timestamps when interpolating
     if data_clean.index.tzinfo is None:
         # old way: tz-naive
@@ -101,8 +100,6 @@
             .interpolate(**interpolation_kwargs)
             .set_index(data_clean.index)
         )
-=======
->>>>>>> f7181c5d
 
     # Pandas does not like tz-aware timestamps when interpolating
     if data_clean.index.tzinfo is None:
