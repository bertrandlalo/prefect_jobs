import logging
import os
import pathlib
import logging

import pandas as pd
import prefect

from iguazu.helpers.files import FileProxy
from iguazu.helpers.files import LocalFile
from iguazu.helpers.tasks import get_base_meta, graceful_fail


class ListFiles(prefect.Task):
    """
    List the files located in basedir .
        TODO: Find a way to mimic Quetzal-client behavior?
    Parameters
    ----------
    basedir: local direction to list the files from.
    pattern: string with matching pattern to select the files.

    Returns
    -------
    files: a list of files matching the specified pattern.
    """

    def __init__(self, as_proxy: bool = False, **kwargs):
        super().__init__(**kwargs)
        self._as_proxy = as_proxy

    def run(self, basedir, pattern='**/*.hdf5'):
        logger = prefect.context.get("logger")
        if not basedir:
            return []
        path = pathlib.Path(basedir)
        # regex = re.compile(regex)
        # files = [file for file in path.glob('**/*') if regex.match(file.name)]
        files = [file for file in path.glob(pattern)]
        # files.sort()
        logger.info('list_files on basedir %s found %d files to process',
                    basedir, len(files))

        if self._as_proxy:
            proxies = [LocalFile(f, base_dir=basedir) for f in files]
            return proxies

        return files


class Log(prefect.Task):

    def __init__(self, level=logging.INFO, **kwargs):
        super().__init__(**kwargs)
        self.level = level

    def run(self, input):
        self.logger.log(self.level, 'Received %s', input)


class AlwaysFail(prefect.Task):

    def __init__(self, msg=None, **kwargs):
        super().__init__(**kwargs)
        self.msg = msg or 'Always fails'

    def run(self):
        raise prefect.engine.signals.FAIL(self.msg)


class AlwaysSucceed(prefect.Task):
    def run(self):
        pass


class MergeFilesFromGroups(prefect.Task):
<<<<<<< HEAD
    """ Merge HDF5 files

    This tasks merges HDF5 with with unique groups into one file containing all
    the groups.
    """

    def __init__(self, suffix=None, status_metadata_key=None, **kwargs):
        """
=======
    """ Merge HDF5 files with unique groups in one file containing all the groups.
    """

    def __init__(self, suffix=None, **kwargs):
        """ Merge files from temporary hdf5 files as groups of a definitive hdf5 file.
>>>>>>> bb5554c5

        Parameters
        ----------
        suffix: str
            Suffix to add at the end of the parent file when creating its child

        kwargs:
            Keywords arguments with keys are hdf5 group to read and merge and
            values are hdf5 file proxy.
        """
        super().__init__(**kwargs)
        self.suffix = suffix or "_merged"
        self.status_key = status_metadata_key

    def run(self, parent, **kwargs) -> FileProxy:

        output = parent.make_child(temporary=False, suffix=self.suffix)
<<<<<<< HEAD
        with pd.option_context('mode.chained_assignment', None), \
             pd.HDFStore(output.file, "a") as output_store:
            for output_group, file_proxy in kwargs.items():
                # Inherit the contents of the "task" family only for this input
                output.metadata['iguazu'].setdefault(output_group, {})
                output.metadata['iguazu'][output_group].update(file_proxy.metadata.get('iguazu', {}))
                output_group = output_group.replace("_", "/")
                with pd.HDFStore(file_proxy.file, "r") as input_store:
                    groups = input_store.keys()
                    if len(groups) > 1:
                        # multiple groups in the HDF5, then get rid of the common path and
                        # append it to the output group.
                        common = os.path.commonprefix(input_store.keys())
                        for group in groups:
                            rel = os.path.relpath(group, common)
                            data = pd.read_hdf(input_store, group)
                            assert isinstance(data, pd.DataFrame)  # Protect from hdf that store something else
                            data.to_hdf(output_store, os.path.join(output_group, rel))
                    else:
                        data = pd.read_hdf(input_store, groups[0])
                        assert isinstance(data, pd.DataFrame)  # Protect from hdf that store something else
                        data.to_hdf(output_store, output_group)

            output.upload()

        # Mark parent as processed
        parent.metadata['iguazu'][self.status_key] = {
            'status': 'PROCESSED',  # TODO: discuss
            'date': prefect.context.scheduled_start_time,
        }
        parent.upload()

        return output
=======
        try:
            with pd.option_context('mode.chained_assignment', None), \
                 pd.HDFStore(output.file, "a") as output_store:
                for output_group, file_proxy in kwargs.items():
                    # output.metadata['groups'][output_group] = file_proxy.metadata
                    output_group = output_group.replace("_", "/")
                    with pd.HDFStore(file_proxy.file, "r") as input_store:
                        groups = input_store.keys()
                        if len(groups) > 1:
                            # multiple groups in the HDF5, then get rid of the common path and
                            # append it to the output group.
                            common = os.path.commonprefix(input_store.keys())
                            for group in groups:
                                rel = os.path.relpath(group, common)
                                data = pd.read_hdf(input_store, group)
                                data.to_hdf(output_store, os.path.join(output_group, rel))
                        else:
                            data = pd.read_hdf(input_store, groups[0])
                            data.to_hdf(output_store, output_group)
            state = 'SUCCESS'
            meta = get_base_meta(self, state=state)

        except Exception as ex:
            self.logger.warning('MergeFilesFromGroups clean graceful fail: %s', ex)
            state = 'FAILURE'
            meta = get_base_meta(self, state=state)

        output.metadata['iguazu'].update({self.name: meta, 'state': state})
        output.upload()

        graceful_fail(meta, output, state='FAILURE')

        return output
>>>>>>> bb5554c5
<|MERGE_RESOLUTION|>--- conflicted
+++ resolved
@@ -1,4 +1,3 @@
-import logging
 import os
 import pathlib
 import logging
@@ -8,7 +7,7 @@
 
 from iguazu.helpers.files import FileProxy
 from iguazu.helpers.files import LocalFile
-from iguazu.helpers.tasks import get_base_meta, graceful_fail
+from iguazu.helpers.tasks import get_base_meta
 
 
 class ListFiles(prefect.Task):
@@ -74,7 +73,6 @@
 
 
 class MergeFilesFromGroups(prefect.Task):
-<<<<<<< HEAD
     """ Merge HDF5 files
 
     This tasks merges HDF5 with with unique groups into one file containing all
@@ -83,13 +81,6 @@
 
     def __init__(self, suffix=None, status_metadata_key=None, **kwargs):
         """
-=======
-    """ Merge HDF5 files with unique groups in one file containing all the groups.
-    """
-
-    def __init__(self, suffix=None, **kwargs):
-        """ Merge files from temporary hdf5 files as groups of a definitive hdf5 file.
->>>>>>> bb5554c5
 
         Parameters
         ----------
@@ -107,46 +98,13 @@
     def run(self, parent, **kwargs) -> FileProxy:
 
         output = parent.make_child(temporary=False, suffix=self.suffix)
-<<<<<<< HEAD
-        with pd.option_context('mode.chained_assignment', None), \
-             pd.HDFStore(output.file, "a") as output_store:
-            for output_group, file_proxy in kwargs.items():
-                # Inherit the contents of the "task" family only for this input
-                output.metadata['iguazu'].setdefault(output_group, {})
-                output.metadata['iguazu'][output_group].update(file_proxy.metadata.get('iguazu', {}))
-                output_group = output_group.replace("_", "/")
-                with pd.HDFStore(file_proxy.file, "r") as input_store:
-                    groups = input_store.keys()
-                    if len(groups) > 1:
-                        # multiple groups in the HDF5, then get rid of the common path and
-                        # append it to the output group.
-                        common = os.path.commonprefix(input_store.keys())
-                        for group in groups:
-                            rel = os.path.relpath(group, common)
-                            data = pd.read_hdf(input_store, group)
-                            assert isinstance(data, pd.DataFrame)  # Protect from hdf that store something else
-                            data.to_hdf(output_store, os.path.join(output_group, rel))
-                    else:
-                        data = pd.read_hdf(input_store, groups[0])
-                        assert isinstance(data, pd.DataFrame)  # Protect from hdf that store something else
-                        data.to_hdf(output_store, output_group)
-
-            output.upload()
-
-        # Mark parent as processed
-        parent.metadata['iguazu'][self.status_key] = {
-            'status': 'PROCESSED',  # TODO: discuss
-            'date': prefect.context.scheduled_start_time,
-        }
-        parent.upload()
-
-        return output
-=======
         try:
             with pd.option_context('mode.chained_assignment', None), \
                  pd.HDFStore(output.file, "a") as output_store:
                 for output_group, file_proxy in kwargs.items():
-                    # output.metadata['groups'][output_group] = file_proxy.metadata
+                    # Inherit the contents of the "task" family only for this input
+                    output.metadata['iguazu'].setdefault(output_group, {})
+                    output.metadata['iguazu'][output_group].update(file_proxy.metadata.get('iguazu', {}))
                     output_group = output_group.replace("_", "/")
                     with pd.HDFStore(file_proxy.file, "r") as input_store:
                         groups = input_store.keys()
@@ -157,10 +115,13 @@
                             for group in groups:
                                 rel = os.path.relpath(group, common)
                                 data = pd.read_hdf(input_store, group)
+                                assert isinstance(data, pd.DataFrame)  # Protect from hdf that store something else
                                 data.to_hdf(output_store, os.path.join(output_group, rel))
                         else:
                             data = pd.read_hdf(input_store, groups[0])
+                            assert isinstance(data, pd.DataFrame)  # Protect from hdf that store something else
                             data.to_hdf(output_store, output_group)
+
             state = 'SUCCESS'
             meta = get_base_meta(self, state=state)
 
@@ -172,7 +133,13 @@
         output.metadata['iguazu'].update({self.name: meta, 'state': state})
         output.upload()
 
-        graceful_fail(meta, output, state='FAILURE')
+        # Mark parent as processed
+        parent.metadata['iguazu'][self.status_key] = {
+            'status': state,
+            'date': prefect.context.scheduled_start_time,
+        }
+        parent.upload()
 
-        return output
->>>>>>> bb5554c5
+        # graceful_fail(meta, output, state='FAILURE')
+
+        return output