--- conflicted
+++ resolved
@@ -1,5 +1,4 @@
-import json
-import json
+import copy
 import logging
 import os
 import pathlib
@@ -285,44 +284,6 @@
         return output
 
 
-<<<<<<< HEAD
-class AddSourceMetadata(prefect.Task):
-
-    def __init__(self, *, new_meta: Dict, **kwargs):
-        super().__init__(**kwargs)
-        self.new_meta = new_meta
-
-    def run(self, *, file: FileAdapter) -> NoReturn:
-        new_meta = copy.deepcopy(self.new_meta)
-        deep_update(file.metadata, new_meta)
-        # TODO: for quetzal, we are going to need a .upload_metadata method
-        #       so we don't download the file for nothing
-        file.upload()
-
-
-class PropagateMetadata(prefect.Task):
-
-    def __init__(self, *, propagate_families: Optional[List[str]] = None, **kwargs):
-        super().__init__(**kwargs)
-        self.propagate_families = propagate_families
-
-    def run(self, *, parent: FileAdapter, child: FileAdapter) -> FileAdapter:
-        if child is None:
-            print('oh dear')
-            import ipdb;
-            ipdb.set_trace()
-        # Propagate metadata
-        for k in self.propagate_families:
-            parent_meta = parent.metadata.get(k, {})
-            parent_meta.pop('id', None)
-            child.metadata[k].update(parent_meta)
-        # upload metadata
-        child.upload_metadata()
-        return child
-
-
-=======
->>>>>>> f2cb7c2c
 class SlackTask(prefect.tasks.notifications.SlackTask):
     """Extension of prefect's SlackTask that can gracefully fail"""
 
@@ -384,16 +345,8 @@
         return output
 
     def default_outputs(self, **kwargs):
-<<<<<<< HEAD
-        original_kws = prefect.context.run_kwargs
-        parents = original_kws['parents']
-        dummy_reference = parents[0]
-        output = self.create_file(
-            parent=dummy_reference,
-=======
         output = self.create_file(
             parent=None,
->>>>>>> f2cb7c2c
             filename=self.filename,
             path='datasets',
             temporary=False,
