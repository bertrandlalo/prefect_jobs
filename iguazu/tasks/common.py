--- conflicted
+++ resolved
@@ -295,27 +295,6 @@
         file.upload()
 
 
-class PropagateMetadata(prefect.Task):
-
-    def __init__(self, *, propagate_families: Optional[List[str]] = None, **kwargs):
-        super().__init__(**kwargs)
-        self.propagate_families = propagate_families
-
-    def run(self, *, parent: FileAdapter, child: FileAdapter) -> FileAdapter:
-        if child is None:
-            print('oh dear')
-            import ipdb;
-            ipdb.set_trace()
-        # Propagate metadata
-        for k in self.propagate_families:
-            parent_meta = parent.metadata.get(k, {})
-            parent_meta.pop('id', None)
-            child.metadata[k].update(parent_meta)
-        # upload metadata
-        child.upload_metadata()
-        return child
-
-
 class SlackTask(prefect.tasks.notifications.SlackTask):
     """Extension of prefect's SlackTask that can gracefully fail"""
 
@@ -377,16 +356,8 @@
         return output
 
     def default_outputs(self, **kwargs):
-<<<<<<< HEAD
-        original_kws = prefect.context.run_kwargs
-        parents = original_kws['parents']
-        dummy_reference = parents[0]
-        output = self.create_file(
-            parent=dummy_reference,
-=======
         output = self.create_file(
             parent=None,
->>>>>>> 252d4c87
             filename=self.filename,
             path='datasets',
             temporary=False,
