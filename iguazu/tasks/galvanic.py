from typing import Dict, Optional
import os

from prefect import task
from prefect.engine import signals
import prefect
import pandas as pd

from iguazu.functions.galvanic import galvanic_cvx, galvanic_scrpeaks, galvanic_clean
from iguazu.functions.common import path_exists_in_hdf5, safe_read_hdf5
from iguazu.helpers.files import FileProxy


#     This task is a basic ETL where the input and output are HDF5 files and where the transformation is made on a DataFrame.
#     It consists in loading the data from an input file, applying some processing (transformations) and
#     saving it into a file (same or other).
#
#     Parameters
#     ----------
#     io_filenames: dictionary with key 'input' and 'output', containing the input and output file names
#     tranform_params: dictionary with parameters to map when calling the transformation function
#     force: whether or not to force the task if the output path already exists in the output DataFrame
#     input_paths: list of paths that are expected to be found in the input DataFrame
#     output_path: path where the result is stored in the output DataFrame
#
#     Returns
#     -------
#     output filename with new path /gsr/timeseries/preprocessed

class CleanSignal(prefect.Task):
    ''' Pre-process galvanic signals.

    This task performs the following steps:

        - troncate the signal between the begining and end of the session
        - append a 'bad' column to estimate quality as a boolean
        - detect and remove glitches and 0.0 values due to OA saturation
        - inverse the voltage signal to estimate skin conductance
        - interpolate missing samples
        - low-pass filter the signal
        - scale the signal on the whole session between 0 and 1
    '''

    def __init__(self,
                 signal_group: Optional[str] = None,
                 events_group: Optional[str] = None,
                 output_group: Optional[str] = None,
                 signal_column: Optional[str] = None,
                 warmup_duration: int = 30,
                 glitch_kwargs: Optional[Dict] = None,
                 interpolation_kwargs: Optional[Dict] = None,
                 lowpass_kwargs: Optional[Dict] = None,
                 scaling_kwargs: Optional[Dict] = None,
                 corrupted_maxratio: Optional[float] = None,
                 force: bool = False,
                 **kwargs):
        '''

        Parameters
        ----------
        signal_group: group in the input hdf5 where the input signals are stored.
        Default to '/nexus/signal/nexus_signal_raw'.
        events_group: group in the input  hdf5 where the input events are stored.
        Default to '/unity/events/unity_events'.
        output_group: group in the output  hdf5 to store the output data. Default to
        '/gsr/timeseries/preprocessed'
        signal_column: column in the input signal to select. Default to 'F'.
        warmup_duration: see the documentation of :py:func:`iguazu.functions.galvanic.galvanic_clean`.
        glitch_kwargs: see the documentation of :py:func:`galvanic_clean`.
        interpolation_kwargs: see the documentation of :py:func:`galvanic_clean`.
        lowpass_kwargs: see the documentation of :py:func:`galvanic_clean`.
        scaling_kwargs: see the documentation of :py:func:`galvanic_clean`.
        corrupted_maxratio: see the documentation of :py:ref:`galvanic_clean`.
        force: if True, the task will run even if `output_group` from the output
         HDF5 file already contains some data.
        kwargs: additive keywords arguments to call the `run` method.
        '''
        super().__init__(**kwargs)
        self.signal_group = signal_group
        self.events_group = events_group
        self.output_group = output_group
        self.signals_column = signal_column
        self.warmup_duration = warmup_duration
        self.glitch_kwargs = glitch_kwargs or {}
        self.interpolation_kwargs = interpolation_kwargs or {}
        self.lowpass_kwargs = lowpass_kwargs or {}
        self.scaling_kwargs = scaling_kwargs or {}
        self.corrupted_maxratio = corrupted_maxratio or 100
        self.force = force

    def run(self,
            signal: FileProxy,
            events: FileProxy) -> FileProxy:
        '''
        This task is a basic ETL where the input and output are HDF5 file proxy
        and where the transformation is made on a DataFrame.
        It consists in loading the signals and events from the input files proxy,
        applying some processing (transformations) and
        saving the result into an output file proxy.

        The transformation that is performed is a cleaning of the galvanic signal.
        See the documentation of :func:`galvanic.galvanic_clean`.

        Parameters
        ----------
        signal: file proxy with input signals.
        events:  file proxy with input events.

        Returns
        -------
        output: file proxy with transformed signals.

        '''

        output = signal.make_child(suffix='_clean')
        self.logger.info('Galvanic preprocessing for signal=%s, events=%s -> %s',
                         signal, events, output)

        # Notes on parameter management
        #
        # if I wanted to admit the rewrite of a parameter foo,
        # 1. Add foo to run parameter as an optional parameter with default None
        # 2.a Manage None with `foo = foo or self.foo`
        #
        # If I wanted to admit a global context value of parameter foo
        # 2.b `foo = foo or self.foo or context.get('foo', None)`
        #
        # Finally, if a default value is needed
        # 2.c `foo = foo or self.foo or context.get('foo', 'default_value')`
        #
        # In the following lines, we are not following these ideas yet. Maybe later.
        signal_group = self.signal_group or '/nexus/signal/nexus_signal_raw'
        events_group = self.events_group or '/unity/events/unity_events'
        signals_column = self.signals_column or 'F'
        output_group = self.output_group or '/gsr/timeseries/preprocessed'

        # Our current force detection code
        if not self.force and path_exists_in_hdf5(output.file, output_group):
            # TODO: consider a function that uses a FileProxy, in particular a
            #       QuetzalFile. In this case, we could read the metadata
            #       instead of downloading the file!
            self.logger.info('Output already exists, skipping')
            # raise signals.SKIP('Output already exists', result=output) #  Does not work!
            # TODO: consider a way to raise a skip with results. Currently, the
            #       only way I think this is possible is by making a new signal
            #       that derives from PrefectStateSignal and that uses a new
            #       custom state class as well.
            #       Another solution could be to use a custom state handler
            return output

        signal_file = signal.file.resolve()
        events_file = events.file.resolve()

<<<<<<< HEAD
        with pd.option_context('mode.chained_assignment', None), \
             pd.HDFStore(signal_file, 'r') as signal_store, \
             pd.HDFStore(events_file, 'r') as events_store:
=======
        with pd.HDFStore(signal_file, 'r') as signal_store, \
                pd.HDFStore(events_file, 'r') as events_store:
>>>>>>> 5bb8696c

            try:
                # TODO discuss: select column before sending it to a column
                df_signals = pd.read_hdf(signal_store, signal_group)
                df_events = pd.read_hdf(events_store, events_group)

                clean = galvanic_clean(df_signals, df_events, signals_column,
                                       self.warmup_duration,
                                       self.glitch_kwargs,
                                       self.interpolation_kwargs,
                                       self.lowpass_kwargs,
                                       self.scaling_kwargs,
                                       self.corrupted_maxratio)
                meta = {
                    'state': 'SUCCESS',
                    'version': '0.0',
                    'bad_ratio': clean.bad.mean(),
                }
            except Exception as ex:
                self.logger.warning('Galvanic clean graceful fail: %s', ex)
                clean = pd.DataFrame()
                meta = {
                    'state': 'FAILURE',
                    'version': '0.0',
                    'exception': str(ex),
                }

        # TODO: re-code the failure handling with respect to a task parameter
        # if fail_mode == 'grace': ==> generate empty dataframe, set metadata, return file (prefect raises success)
        # if fail_mode == 'skip':  ==> generate empty dataframe, set metadata, raise skip
        # if fail_mode == 'fail':  ==> raise exception as it arrives

        # Manage output, save to file
        output_file = output.file
        output_file.parent.mkdir(parents=True, exist_ok=True)
        with pd.HDFStore(output_file, 'w') as output_store:
            clean.to_hdf(output_store, output_group)
            output_store.get_node(output_group)._v_attrs['meta'] = {
                'galvanic': meta,
            }

        # Set meta on FileProxy so that Quetzal knows about this metadata
        output.metadata['galvanic'].update(meta)
        output.upload()

        return output


class ApplyCVX(prefect.Task):
    def __init__(self,
                 signal_group: Optional[str] = None,
                 output_group: Optional[str] = None,
                 signal_column: Optional[str] = None,
                 warmup_duration: int = 15,
                 glitch_kwargs: Optional[Dict] = None,
                 cvxeda_kwargs: Optional[Dict] = None,
                 force: bool = False,
                 **kwargs):
        super().__init__(**kwargs)
        self.signal_group = signal_group
        self.output_group = output_group
        self.signals_column = signal_column
        self.warmup_duration = warmup_duration
        self.glitch_kwargs = glitch_kwargs or {}
        self.cvxeda_kwargs = cvxeda_kwargs or {}
        self.force = force

    def run(self, signal: FileProxy) -> FileProxy:
        '''
        This task is a basic ETL where the input and output are HDF5 file proxy
        and where the transformation is made on a DataFrame.
        It consists in loading the signals and events from the input files proxy,
        applying some processing (transformations) and
        saving the result into an output file proxy.

        The transformation that is performed is a deconvolution of the galvanic signal.
        See the documentation of :func:`galvanic.galvanic_cvx`.

        Parameters
        ----------
        signal: file proxy with input signals.
        events:  file proxy with input events.

        Returns
        -------
        output: file proxy with transformed signals.

        '''
        output = signal.make_child(suffix='_cvx')
        self.logger.info('Galvanic CVXEDA for %s -> %s', signal, output)

        signal_group = self.signal_group or '/gsr/timeseries/preprocessed'
        signals_column = self.signals_column or 'F_clean_inversed_lowpassed_zscored'
        output_group = self.output_group or '/gsr/timeseries/deconvoluted'

        # Our current force detection code
        if not self.force and path_exists_in_hdf5(output.file, output_group):
            # TODO: consider a function that uses a FileProxy, in particular a
            #       QuetzalFile. In this case, we could read the metadata
            #       instead of downloading the file!
            self.logger.info('Output already exists, skipping')
            # raise signals.SKIP('Output already exists', result=output) #  Does not work!
            # TODO: consider a way to raise a skip with results. Currently, the
            #       only way I think this is possible is by making a new signal
            #       that derives from PrefectStateSignal and that uses a new
            #       custom state class as well.
            return output

        signal_file = signal.file

        with pd.option_context('mode.chained_assignment', None), \
             pd.HDFStore(signal_file, 'r') as signal_store:

            try:
                # TODO discuss: select column before sending it to a column
                df_signals = pd.read_hdf(signal_store, signal_group)
                cvx = galvanic_cvx(df_signals,
                                   signals_column,
                                   self.warmup_duration,
                                   self.glitch_kwargs,
                                   self.cvxeda_kwargs)
                meta = {
                    'state': 'SUCCESS',
                    'version': '0.0',
                    'bad_ratio': cvx.bad.mean(),
                }
            except Exception as ex:
                self.logger.warning('Galvanic CVX graceful fail: %s', ex)
                cvx = pd.DataFrame()
                meta = {
                    'state': 'FAILURE',
                    'version': '0.0',
                    'exception': str(ex),
                }

        # TODO: re-code the failure handling with respect to a task parameter
        # if fail_mode == 'grace': ==> generate empty dataframe, set metadata, return file (prefect raises success)
        # if fail_mode == 'skip':  ==> generate empty dataframe, set metadata, raise skip
        # if fail_mode == 'fail':  ==> raise exception as it arrives

        # Manage output, save to file
        output_file = output.file
        output_file.parent.mkdir(parents=True, exist_ok=True)
        with pd.HDFStore(output_file, 'w') as output_store:
            cvx.to_hdf(output_store, output_group)
            output_store.get_node(output_group)._v_attrs['meta'] = {
                'galvanic': meta,
            }

        # Set meta on FileProxy so that Quetzal knows about this metadata
        output.metadata['galvanic'].update(meta)
        output.upload()

        return output


class DetectSCRPeaks(prefect.Task):

    def __init__(self,
                 signal_group: Optional[str] = None,
                 output_group: Optional[str] = None,
                 signal_column: Optional[str] = None,
                 warmup_duration: int = 15,
                 glitch_kwargs: Optional[Dict] = None,
                 peak_detection_kwargs: Optional[Dict] = None,
                 force: bool = False,
                 **kwargs):
        super().__init__(**kwargs)
        self.signal_group = signal_group
        self.output_group = output_group
        self.signals_column = signal_column
        self.warmup_duration = warmup_duration
        self.glitch_kwargs = glitch_kwargs or {}
        self.peak_detection_kwargs = peak_detection_kwargs or {}
        self.force = force

    def run(self, signal: FileProxy) -> FileProxy:
        '''
        This task is a basic ETL where the input and output are HDF5 file proxy
        and where the transformation is made on a DataFrame.
        It consists in loading the signals and events from the input files proxy,
        applying some processing (transformations) and
        saving the result into an output file proxy.

        The transformation that is performed is a detection of SCR peaks and the
        estimation of their characteristics.
        See the documentation of :func:`galvanic.galvanic_scrpeaks`.

        Parameters
        ----------
        signal: file proxy with input signals.
        events:  file proxy with input events.

        Returns
        -------
        output: file proxy with transformed signals.

        '''

        output = signal.make_child(suffix='_scr')
        self.logger.info('Galvanic SCR peak detection for %s -> %s', signal, output)

        signal_group = self.signal_group or '/gsr/timeseries/deconvoluted'
        signals_column = self.signals_column or 'F_clean_inversed_lowpassed_zscored_SCR'
        output_group = self.output_group or '/gsr/timeseries/scrpeaks'

        # Our current force detection code
        if not self.force and path_exists_in_hdf5(output.file, output_group):
            # TODO: consider a function that uses a FileProxy, in particular a
            #       QuetzalFile. In this case, we could read the metadata
            #       instead of downloading the file!
            self.logger.info('Output already exists, skipping')
            # raise signals.SKIP('Output already exists', result=output) #  Does not work!
            # TODO: consider a way to raise a skip with results. Currently, the
            #       only way I think this is possible is by making a new signal
            #       that derives from PrefectStateSignal and that uses a new
            #       custom state class as well.
            return output

        signal_file = signal.file

        with pd.HDFStore(signal_file, 'r') as signal_store:

            try:
                # TODO discuss: select column before sending it to a column
                df_signals = pd.read_hdf(signal_store, signal_group)
                scr = galvanic_scrpeaks(df_signals,
                                        signals_column,
                                        self.warmup_duration,
                                        self.peak_detection_kwargs,
                                        self.glitch_kwargs)
                meta = {
                    'state': 'SUCCESS',
                    'version': '0.0',
                    'bad_ratio': scr.bad.mean(),
                }
            except Exception as ex:
                self.logger.warning('Galvanic SCR peak detection graceful fail: %s', ex)
                scr = pd.DataFrame()
                meta = {
                    'state': 'FAILURE',
                    'version': '0.0',
                    'exception': str(ex),
                }

        # TODO: re-code the failure handling with respect to a task parameter
        # if fail_mode == 'grace': ==> generate empty dataframe, set metadata, return file (prefect raises success)
        # if fail_mode == 'skip':  ==> generate empty dataframe, set metadata, raise skip
        # if fail_mode == 'fail':  ==> raise exception as it arrives

        # Manage output, save to file
        output_file = output.file
        output_file.parent.mkdir(parents=True, exist_ok=True)
        with pd.HDFStore(output_file, 'w') as output_store:
            scr.to_hdf(output_store, output_group)
            output_store.get_node(output_group)._v_attrs['meta'] = {
                'galvanic': meta,
            }

        # Set meta on FileProxy so that Quetzal knows about this metadata
        output.metadata['galvanic'].update(meta)
        output.upload()

        return output<|MERGE_RESOLUTION|>--- conflicted
+++ resolved
@@ -151,14 +151,9 @@
         signal_file = signal.file.resolve()
         events_file = events.file.resolve()
 
-<<<<<<< HEAD
         with pd.option_context('mode.chained_assignment', None), \
              pd.HDFStore(signal_file, 'r') as signal_store, \
              pd.HDFStore(events_file, 'r') as events_store:
-=======
-        with pd.HDFStore(signal_file, 'r') as signal_store, \
-                pd.HDFStore(events_file, 'r') as events_store:
->>>>>>> 5bb8696c
 
             try:
                 # TODO discuss: select column before sending it to a column
