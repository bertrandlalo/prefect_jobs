from typing import Optional
import gc

import pandas as pd
import prefect
from prefect.engine.runner import ENDRUN

from iguazu.functions.common import path_exists_in_hdf5
from iguazu.functions.unity import report_sequences
from iguazu.helpers.files import FileProxy
from iguazu.helpers.states import SkippedResult
from iguazu.helpers.tasks import get_base_meta, graceful_fail


class ExtractSequences(prefect.Task):

    def __init__(self,
                 events_group: Optional[str] = None,
                 output_group: Optional[str] = None,
                 sequences: Optional[list] = None,
                 force: bool = False,
                 **kwargs):
        super().__init__(**kwargs)
        self.events_group = events_group
        self.output_group = output_group
        self.sequences = sequences
        self.force = force

    def run(self,
            events: FileProxy) -> FileProxy:

        output = events.make_child(suffix='_sequences')
        self.logger.info('Reporting sequences for events=%s -> %s',
                         events, output)

        # Notes on parameter management
        #
        # if I wanted to admit the rewrite of a parameter foo,
        # 1. Add foo to run parameter as an optional parameter with default None
        # 2.a Manage None with `foo = foo or self.foo`
        #
        # If I wanted to admit a global context value of parameter foo
        # 2.b `foo = foo or self.foo or context.get('foo', None)`
        #
        # Finally, if a default value is needed
        # 2.c `foo = foo or self.foo or context.get('foo', 'default_value')`
        #
        # In the following lines, we are not following these ideas yet. Maybe later.
        events_group = self.events_group or '/unity/events/unity_events'
        output_group = self.output_group or '/unity/sequences_report'

        # Our current force detection code
        if not self.force and path_exists_in_hdf5(output.file, output_group):
            # TODO: consider a function that uses a FileProxy, in particular a
            #       QuetzalFile. In this case, we could read the metadata
            #       instead of downloading the file!

            # # Until https://github.com/PrefectHQ/prefect/issues/1163 is fixed,
            # # this is the only way to skip with results
            # skip = SkippedResult('Output already exists, skipping', result=output)
            # raise ENDRUN(state=skip)
            self.logger.info('Output already exists, returning output')
            return output

        events_file = events.file.resolve()

        with pd.HDFStore(events_file, 'r') as events_store:
            try:
                # TODO discuss: select column before sending it to a column
                df_events = pd.read_hdf(events_store, events_group)

                report = report_sequences(df_events, self.sequences)
                state = 'SUCCESS'
                meta = get_base_meta(self, state=state)

            except Exception as ex:
                self.logger.warning('Report VR sequences graceful fail: %s', ex)
                report = pd.DataFrame()
                state = 'FAILURE'
                meta = get_base_meta(self, state=state, exception=str(ex))

        # TODO: re-code the failure handling with respect to a task parameter
        # if fail_mode == 'grace': ==> generate empty dataframe, set metadata, return file (prefect raises success)
        # if fail_mode == 'skip':  ==> generate empty dataframe, set metadata, raise skip
        # if fail_mode == 'fail':  ==> raise exception as it arrives

        # Manage output, save to file
        output_file = output.file
        with pd.HDFStore(output_file, 'w') as output_store:
            report.to_hdf(output_store, output_group)
        # Set meta on FileProxy so that Quetzal knows about this metadata
        output.metadata['iguazu'].update({self.name: meta, 'state': state})
        output.upload()

<<<<<<< HEAD
        # Save memory, hdf5 is very bad at keeping memory
        self.logger.info('Calling gc... ')
        gc.collect()
=======
        graceful_fail(meta, output, state='FAILURE')
>>>>>>> 61ee926e

        return output<|MERGE_RESOLUTION|>--- conflicted
+++ resolved
@@ -1,15 +1,14 @@
+import gc
 from typing import Optional
-import gc
+
 
 import pandas as pd
 import prefect
-from prefect.engine.runner import ENDRUN
 
 from iguazu.functions.common import path_exists_in_hdf5
 from iguazu.functions.unity import report_sequences
 from iguazu.helpers.files import FileProxy
-from iguazu.helpers.states import SkippedResult
-from iguazu.helpers.tasks import get_base_meta, graceful_fail
+from iguazu.helpers.tasks import get_base_meta
 
 
 class ExtractSequences(prefect.Task):
@@ -92,12 +91,11 @@
         output.metadata['iguazu'].update({self.name: meta, 'state': state})
         output.upload()
 
-<<<<<<< HEAD
         # Save memory, hdf5 is very bad at keeping memory
-        self.logger.info('Calling gc... ')
+        # TODO:  remove this in favor of a state_handler that calls the gc
+        self.logger.info('Calling gc...')
         gc.collect()
-=======
-        graceful_fail(meta, output, state='FAILURE')
->>>>>>> 61ee926e
+
+        # graceful_fail(meta, output, state='FAILURE')
 
         return output