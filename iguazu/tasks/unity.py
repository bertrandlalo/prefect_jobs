from typing import Optional

<<<<<<< HEAD
=======
from prefect.engine.runner import ENDRUN
import prefect
>>>>>>> e0d69f42
import pandas as pd
import prefect

from iguazu.functions.common import path_exists_in_hdf5
from iguazu.functions.unity import report_sequences
from iguazu.helpers.files import FileProxy
from iguazu.helpers.states import SkippedResult


class ReportSequences(prefect.Task):

    def __init__(self,
                 events_group: Optional[str] = None,
                 output_group: Optional[str] = None,
                 sequences: Optional[list] = None,
                 force: bool = False,
                 **kwargs):
        super().__init__(**kwargs)
        self.events_group = events_group
        self.output_group = output_group
        self.sequences = sequences
        self.force = force

    def run(self,
            events: FileProxy) -> FileProxy:

        output = events.make_child(suffix='_sequences')
        self.logger.info('Reporting sequences for events=%s -> %s',
                          events, output)

        # Notes on parameter management
        #
        # if I wanted to admit the rewrite of a parameter foo,
        # 1. Add foo to run parameter as an optional parameter with default None
        # 2.a Manage None with `foo = foo or self.foo`
        #
        # If I wanted to admit a global context value of parameter foo
        # 2.b `foo = foo or self.foo or context.get('foo', None)`
        #
        # Finally, if a default value is needed
        # 2.c `foo = foo or self.foo or context.get('foo', 'default_value')`
        #
        # In the following lines, we are not following these ideas yet. Maybe later.
        events_group = self.events_group or '/unity/events/unity_events'
        output_group = self.output_group or '/unity/sequences_report'

        # Our current force detection code
        if not self.force and path_exists_in_hdf5(output.file, output_group):
            # TODO: consider a function that uses a FileProxy, in particular a
            #       QuetzalFile. In this case, we could read the metadata
            #       instead of downloading the file!

            # Until https://github.com/PrefectHQ/prefect/issues/1163 is fixed,
            # this is the only way to skip with results
            skip = SkippedResult('Output already exists, skipping', result=output)
            raise ENDRUN(state=skip)

        events_file = events.file.resolve()

        with pd.HDFStore(events_file, 'r') as events_store:
            try:
                # TODO discuss: select column before sending it to a column
                df_events = pd.read_hdf(events_store, events_group)

                report = report_sequences(df_events, self.sequences)
                meta = {
                    'source': 'iguazu',
                    'task_name': self.__class__.__name__,
                    'task_module': self.__class__.__module__,
                    'state': 'SUCCESS',
                    'version': '0.0',
                }
            except Exception as ex:
                self.logger.warning('Report VR sequences graceful fail: %s', ex)
                report = pd.DataFrame()
                meta = {
                    'source': 'iguazu',
                    'task_name': self.__class__.__name__,
                    'task_module': self.__class__.__module__,
                    'state': 'FAILURE',
                    'version': '0.0',
                    'exception': str(ex),
                }

        # TODO: re-code the failure handling with respect to a task parameter
        # if fail_mode == 'grace': ==> generate empty dataframe, set metadata, return file (prefect raises success)
        # if fail_mode == 'skip':  ==> generate empty dataframe, set metadata, raise skip
        # if fail_mode == 'fail':  ==> raise exception as it arrives

        # Manage output, save to file
        output_file = output.file
        with pd.HDFStore(output_file, 'w') as output_store:
            report.to_hdf(output_store, output_group)
        # Set meta on FileProxy so that Quetzal knows about this metadata
        output.metadata[self.__class__.__name__].update(meta)
        output.upload()

        return output<|MERGE_RESOLUTION|>--- conflicted
+++ resolved
@@ -1,10 +1,6 @@
 from typing import Optional
 
-<<<<<<< HEAD
-=======
 from prefect.engine.runner import ENDRUN
-import prefect
->>>>>>> e0d69f42
 import pandas as pd
 import prefect
 
