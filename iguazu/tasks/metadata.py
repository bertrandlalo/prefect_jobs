import copy
<<<<<<< HEAD
from typing import Any, Dict, NoReturn, Tuple
=======
import logging
from typing import Dict, NoReturn, Optional, List
>>>>>>> 73c33bde

import prefect

import iguazu
from iguazu import __version__, FileAdapter
from iguazu.utils import deep_update


class CreateFlowMetadata(iguazu.Task):
    """ Create flow key with current registry name in family iguazu -> flows """

    def __init__(self, *, flow_name, **kwargs):
        super().__init__(**kwargs)
        self.flow_name = flow_name

    def run(self, *, parent: FileAdapter) -> NoReturn:
        journal_family = self.meta.metadata_journal_family
        new_meta = {
            journal_family: {
                'flows': {
                    self.flow_name: {
                        'status': None,
                        'version': __version__,
                    }
                }
            }
        }
        deep_update(parent.metadata, new_meta)
        parent.upload_metadata()


class UpdateFlowMetadata(iguazu.Task):
    """ Update status of current flow in metadata"""

    def __init__(self, *, flow_name, **kwargs):
        super().__init__(**kwargs)
        self.flow_name = flow_name

    def run(self, *, parent: FileAdapter, child: FileAdapter) -> NoReturn:
        journal_family = self.meta.metadata_journal_family
        new_meta = {
            journal_family: {
                'flows': {
                    self.flow_name: {
                        'status': child.metadata[journal_family]['status'],  # todo get status from child
                        'version': __version__,
                    }
                }
            }
        }
        deep_update(parent.metadata, new_meta)
        parent.upload_metadata()


class AddStaticMetadata(prefect.Task):
    """Updates the metadata of a file from a static template

    Use this task when you know the metadata changes before building the flow
    and the metadata values do not depend on a dynamic value (from the flow
    execution).
    """

    def __init__(self, *, new_meta: Dict, **kwargs):
        super().__init__(**kwargs)
        self.new_meta = new_meta

    def run(self, *, file: FileAdapter) -> FileAdapter:
        new_meta = copy.deepcopy(self.new_meta)
        deep_update(file.metadata, new_meta)
        file.upload_metadata()
<<<<<<< HEAD
        return file


class AddDynamicMetadata(prefect.Task):
    """Updates the metadata of a file from a static key but dynamic value

     Use this task when you know the key of the metadata to change before
     building the flow, but the value comes from a dynamic value only known
     when the flow is executed.
     """

    def __init__(self, *, key: Tuple[str, ...], **kwargs):
        super().__init__(**kwargs)
        self.key_tuple = key

    def run(self, *,
            file: FileAdapter,
            value: Any) -> FileAdapter:

        current_level = file.metadata
        for k in self.key_tuple[:-1]:
            current_level.setdefault(k, {})
            current_level = current_level[k]

        last_key = self.key_tuple[-1]
        current_level[last_key] = value
        file.upload_metadata()
        return file
=======


class PropagateMetadata(prefect.Task):

    def __init__(self, *, propagate_families: Optional[List[str]] = None, **kwargs):
        super().__init__(**kwargs)
        self.propagate_families = propagate_families

    def run(self, *, parent: FileAdapter, child: FileAdapter) -> FileAdapter:
        # Propagate metadata
        parent_metadata = copy.deepcopy(parent.metadata)
        for k in self.propagate_families:
            parent_meta = parent_metadata.get(k, {})
            parent_meta.pop('id', None)
            deep_update(child.metadata, {k: parent_meta})
        # upload metadata
        child.upload_metadata()
        return child
>>>>>>> 73c33bde
<|MERGE_RESOLUTION|>--- conflicted
+++ resolved
@@ -1,10 +1,5 @@
 import copy
-<<<<<<< HEAD
 from typing import Any, Dict, NoReturn, Tuple
-=======
-import logging
-from typing import Dict, NoReturn, Optional, List
->>>>>>> 73c33bde
 
 import prefect
 
@@ -75,7 +70,6 @@
         new_meta = copy.deepcopy(self.new_meta)
         deep_update(file.metadata, new_meta)
         file.upload_metadata()
-<<<<<<< HEAD
         return file
 
 
@@ -104,7 +98,6 @@
         current_level[last_key] = value
         file.upload_metadata()
         return file
-=======
 
 
 class PropagateMetadata(prefect.Task):
@@ -123,4 +116,3 @@
         # upload metadata
         child.upload_metadata()
         return child
->>>>>>> 73c33bde
